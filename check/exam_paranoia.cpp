/** @file exam_paranoia.cpp
 *
 *  This set of tests checks for some of GiNaC's oopses which showed up during
 *  development.  Things were evaluated wrongly and so.  Such a sick behaviour
 *  shouldn't occur any more.  But we are paranoic and we want to exclude these
 *  these oopses for good, so we run those stupid tests... */

/*
 *  GiNaC Copyright (C) 1999-2016 Johannes Gutenberg University Mainz, Germany
 *
 *  This program is free software; you can redistribute it and/or modify
 *  it under the terms of the GNU General Public License as published by
 *  the Free Software Foundation; either version 2 of the License, or
 *  (at your option) any later version.
 *
 *  This program is distributed in the hope that it will be useful,
 *  but WITHOUT ANY WARRANTY; without even the implied warranty of
 *  MERCHANTABILITY or FITNESS FOR A PARTICULAR PURPOSE.  See the
 *  GNU General Public License for more details.
 *
 *  You should have received a copy of the GNU General Public License
 *  along with this program; if not, write to the Free Software
 *  Foundation, Inc., 51 Franklin Street, Fifth Floor, Boston, MA  02110-1301  USA
 */

#include "ginac.h"
using namespace GiNaC;

#include <iostream>
using namespace std;

// The very first pair of historic problems had its roots in power.cpp and was
// finally resolved on April 27th 1999. (Fixing the first on April 23rd
// actually introduced the second.)
static unsigned exam_paranoia1()
{
	unsigned result = 0;
	symbol x("x"), y("y"), z("z");
	ex e, f, g;

	e = x * y * z;
	f = y * z;
	g = e / f;

	// In the first one expand did not do any job at all:
	if (!g.expand().is_equal(x)) {
		clog << "e = x*y*z; f = y*z; expand(e/f) erroneously returned "
		     << g.expand() << endl;
		++result;
	}

	// This one somehow used to return 0:
	e = pow(x + 1, -1);
	if (!e.expand().is_equal(e)) {
		clog << "expand(pow(x + 1, -1)) erroneously returned "
		     << e.expand() << endl;
		++result;
	}

	return result;
}

// And here the second oops which showed up until May 17th 1999.  It had to do
// with lexicographic canonicalization and thus showed up only if the variables
// had the names as given here:
static unsigned exam_paranoia2()
{
	unsigned result = 0;
	symbol x("x"), y("y"), z("z");
	ex e, f, g;

	e = x + z*x;
	f = e*y;
	g = f - e*y;

	// After .eval(), g should be zero:
	if (!g.is_zero()) {
		clog << "e = (x + z*x); f = e*y; g = (f - e*y) erroneously returned g == "
		     << g << endl;
		++result;
	}

	return result;
}

// The third bug was introduced on May 18th 1999, discovered on May 19 and
// fixed that same day.  It worked when x was substituted by 1 but not with
// other numbers:
static unsigned exam_paranoia3()
{
	unsigned result = 0;
	symbol x("x"), y("y");
	ex e, f;

	e = x*y - y;
	f = e.subs(x == 2);

	if (!f.is_equal(y)) {
		clog << "e = x*y - y; f = e.subs(x == 2) erroneously returned "
		     << f << endl;
		++result;
	}

	return result;
}

// The fourth bug was also discovered on May 19th 1999 and fixed immediately:
static unsigned exam_paranoia4()
{
	unsigned result = 0;
	symbol x("x");
	ex e, f, g;

	e = pow(x, 2) + x + 1;
	f = pow(x, 2) + x + 1;
	g = e - f;

	if (!g.is_zero()) {
		clog << "e = pow(x,2) + x + 1; f = pow(x,2) + x + 1; g = e-f; g erroneously returned "
		     << g << endl;
		++result;
	}

	return result;
}

// The fifth oops was discovered on May 20th 1999 and fixed a day later:
static unsigned exam_paranoia5()
{
	unsigned result = 0;
	symbol x("x"), y("y");

	ex e, f;
	e = pow(x*y + 1, 2);
	f = pow(x, 2) * pow(y, 2) + 2*x*y + 1;

	if (!(e-f).expand().is_zero()) {
		clog << "e = pow(x*y+1,2); f = pow(x,2)*pow(y,2) + 2*x*y + 1; (e-f).expand() erroneously returned "
		     << (e-f).expand() << endl;
		++result;
	}

	return result;
}

// This one was discovered on Jun 1st 1999 and fixed the same day:
static unsigned exam_paranoia6()
{
	unsigned result = 0;
	symbol x("x");

	ex e, f;
	e = pow(x, -5);
	f = e.denom();

	if (!f.is_equal(pow(x, 5))) {
		clog << "e = pow(x, -5); f = e.denom(); f was " << f << " (should be x^5)" << endl;
		++result;
	}
	return result;
}

// This one was introduced on June 1st 1999 by some aggressive manual
// optimization. Discovered and fixed on June 2nd.
static unsigned exam_paranoia7()
{
	unsigned result = 0;
	symbol x("x"), y("y");

	ex e = y + y*x + 2;
	ex f = expand(pow(e, 2) - (e*y*(x + 1)));

	if (f.nops() > 3) {
		clog << "e=y+y*x+2; f=expand(pow(e,2)-(e*y*(x+1))) has "
		     << f.nops() << " arguments instead of 3 ( f=="
		     << f << " )" << endl;
		++result;
	}
	return result;
}

// This one was a result of the rewrite of mul::max_coefficient when we
// introduced the overall_coefficient field in expairseq objects on Oct 1st
// 1999. Fixed on Oct 4th.
static unsigned exam_paranoia8()
{
	unsigned result = 0;
	symbol x("x");

	ex e = -x / (x+1);
	ex f;
	
	try {
		f = e.normal();
		if (!f.is_equal(e)) {
			clog << "normal(-x/(x+1)) returns " << f << " instead of -x/(x+1)\n";
			++result;
		}
	} catch (const exception &err) {
		clog << "normal(-x/(x+1) throws " << err.what() << endl;
		++result;
	}
	return result;
}

// This one was a result of a modification to frac_cancel() & Co. to avoid
// expanding the numerator and denominator when bringing them from Q[X] to
// Z[X]. multiply_lcm() forgot to multiply the x-linear term with the LCM of
// the coefficient's denominators (2 in this case).  Introduced on Jan 25th
// 2000 and fixed on Jan 31th.
static unsigned exam_paranoia9()
{
	unsigned result = 0;
	symbol x("x");

	ex e = (exp(-x)-2*x*exp(-x)+pow(x,2)/2*exp(-x))/exp(-x);
	ex f = e.normal();

	if (!f.is_equal(1-2*x+pow(x,2)/2)) {
		clog << "normal(" << e << ") returns " << f << " instead of 1-2*x+1/2*x^2\n";
		++result;
	}
	return result;
}

// I have no idea when this broke.  It has been working long ago, before 0.4.0
// and on Feb 13th 2000 I found out that things like 2^(3/2) throw an exception
// "power::eval(): pow(0,0) is undefined" instead of simplifying to 2*2^(1/2).
// It was fixed that same day.
static unsigned exam_paranoia10()
{
	unsigned result = 0;
	
	ex b = numeric(2);
	ex e = numeric(3,2);
	ex r;
	
	try {
		r = pow(b, e);
		if (!(r-2*sqrt(ex(2))).is_zero()) {
			clog << "2^(3/2) erroneously returned " << r << " instead of 2*sqrt(2)" << endl;
			++result;
		}
	} catch (const exception &err) {
		clog << "2^(3/2) throws " << err.what() << endl;
		++result;
	}
	return result;
}

// After the rewriting of basic::normal() & Co. to return {num, den} lists,
// add::normal() forgot to multiply the denominator of the overall_coeff of
// its expanded and normalized children with the denominator of the expanded
// child (did you get this? Well, never mind...). Fixed on Feb 21th 2000.
static unsigned exam_paranoia11()
{
	unsigned result = 0;
	symbol x("x");

	ex e = ((-5-2*x)-((2-5*x)/(-2+x))*(3+2*x))/(5-4*x);
	ex f = e.normal();
	ex d = normal((4+10*x+8*pow(x,2))/(x-2)/(5-4*x));

	if (!(f - d).expand().is_zero()) {
		clog << "normal(" << e << ") returns " << f << " instead of " << d << endl;
		++result;
	}
	return result;
}

// This one returned 0 because add::normal() incorrectly assumed that if the
// common denominator is 1, all the denominators would be 1 (they can in fact
// be +/-1). Fixed on Aug 2nd 2000.
static unsigned exam_paranoia12()
{
	unsigned result = 0;
	symbol x("x");
	
	ex e = 2-2*(1+x)/(-1-x);
	ex f = e.normal();
	ex d = 4;
	
	if (!(f - d).expand().is_zero()) {
		clog << "normal(" << e << ") returns " << f
		     << " instead of " << d << endl;
		++result;
	}
	return result;
}

// This one caused a division by 0 because heur_gcd() didn't check its
// input polynomials against 0. Fixed on Aug 4th 2000.
static unsigned exam_paranoia13()
{
	unsigned result = 0;
	symbol a("a"), b("b"), c("c");
	
	ex e = (b*a-c*a)/(4-a);
	ex d = (c*a-b*a)/(a-4);
	
	try {
		ex f = e.normal();	
		if (!(f - d).expand().is_zero()) {
			clog << "normal(" << e << ") returns " << f
			     << " instead of " << d << endl;
			++result;
		}
	} catch (const exception &err) {
		clog << "normal(" << e << ") throws " << err.what() << endl;
		++result;
	}
	return result;
}

// A bug introduced on July 19, 2001. quo() and rem() would sometimes call
// vector::reserve() with a negative argument. Fixed on Dec 20, 2001.
static unsigned exam_paranoia14()
{
	unsigned result = 0;
	symbol x("x");

	ex q = quo(1, pow(x, 3), x);
	if (!q.is_zero()) {
		clog << "quo(1,x^3,x) erroneously returned " << q << " instead of 0\n";
		++result;
	}

	return result;
}

// Under certain conditions, power::expand_add_2() could produce non-canonical
// numeric expairs. Fixed on Oct 24, 2002.
static unsigned exam_paranoia15()
{
	unsigned result = 0;

	ex q = (pow(pow(2, numeric(1, 2))*2+1, 2)).expand();
	// this used to produce "1+4*sqrt(2)+4*2" which would never evaluate
	// to "9+4*sqrt(2)"

	if (!(q-9-4*pow(2, numeric(1, 2))).is_zero()) {
		clog << "expand((sqrt(2)*2+1)^2) erroneously returned " << q << " instead of 9-4*sqrt(2)\n";
		++result;
	}

	return result;
}

// Expanding products containing powers of sums could return results that
// were not fully expanded. Fixed on Dec 10, 2003.
static unsigned exam_paranoia16()
{
	unsigned result = 0;
	symbol a("a"), b("b"), c("c"), d("d"), e("e");
	ex e1, e2, e3;

	e1 = pow(1+a*sqrt(b+c), 2);
	e2 = e1.expand();

	if (e2.has(pow(a, 2)*(b+c))) {
		clog << "expand(" << e1 << ") didn't fully expand\n";
		++result;
	}

	e1 = (d*sqrt(a+b)+a*sqrt(c+d))*(b*sqrt(a+b)+a*sqrt(c+d));
	e2 = e1.expand();

	if (e2.has(pow(a, 2)*(c+d))) {
		clog << "expand(" << e1 << ") didn't fully expand\n";
		++result;
	}

	e1 = (a+sqrt(b+c))*sqrt(b+c)*(d+sqrt(b+c));
	e2 = e1.expand();

	if (e2.has(a*(b+c))) {
		clog << "expand(" << e1 << ") didn't fully expand\n";
		++result;
	}

	e1 = pow(sqrt(a+b)+sqrt(c+d), 3);
	e2 = e1.expand();

	if (e2.has(3*(a+b)*sqrt(c+d)) || e2.has(3*(c+d)*sqrt(a+b))) {
		clog << "expand(" << e1 << ") didn't fully expand\n";
		++result;
	}

	e1 = a*(b+c*(d+e));
	e2 = e1.expand();

	if (e2.has(c*(d+e))) {
		clog << "expand(" << e1 << ") didn't fully expand\n";
		++result;
	}

	e1 = 2*pow(1+a, 2)/a;
	e2 = e1.expand();

	if (e2.has(pow(a, 2))) {
		clog << "expand(" << e1 << ") didn't fully expand\n";
		++result;
	}

	e1 = a*(a+b);
	e2 = pow(pow(e1, -1), -1);

	if (e2.has(a*b)) {
		clog << "double reciprocal expanded where it should not\n";
		++result;
	}

	return result;
}

// Bug in reposition_dummy_indices() could result in correct expression
// turned into one with inconsistent indices. Fixed on Aug 29, 2006
static unsigned exam_paranoia17()
{
	varidx mu1(symbol("mu1"), 4);
	varidx mu2(symbol("mu2"), 4);
	varidx mu3(symbol("mu3"), 4);
	varidx mu4(symbol("mu4"), 4);
	varidx mu5(symbol("mu5"), 4);
	varidx mu6(symbol("mu6"), 4);

	exvector ev2;
	ev2.push_back(mu3.toggle_variance());
	ev2.push_back(mu6);
	ev2.push_back(mu5.toggle_variance());
	ev2.push_back(mu6.toggle_variance());
	ev2.push_back(mu5);
	ev2.push_back(mu3); 
	// notice: all indices are contracted ...

	ex test_cycl = indexed(symbol("A"), sy_cycl(), ev2);
	test_cycl = test_cycl.simplify_indexed();
	// ... so there should be zero free indices in the end.
	return test_cycl.get_free_indices().size();
}

// Bug in add::eval() could result in numeric terms not being collected into
// the overall coefficient. Fixed first on Sep 22, 2010 and again on Dec 17 2015
static unsigned exam_paranoia18()
{
	unsigned result = 0;

	ex sqrt2 = sqrt(ex(2));
<<<<<<< HEAD
	ex e = 1 + 2*(sqrt2+1)*(sqrt2-1);
	if (e.real_part() != 3) {
=======
	ex e1 = 1 + 2*(sqrt2+1)*(sqrt2-1);
	if (e1.real_part() != 3) {
>>>>>>> 75eb4d8a
		clog << "real_part(1+2*(sqrt(2)+1)*(sqrt(2)-1)) failed to evaluate to 3\n";
		++result;
	}

	ex sqrt3 = sqrt(ex(3));
<<<<<<< HEAD
	ex f = 2 + 2*(sqrt2+1)*(sqrt2-1) - 2*(sqrt3+1)*(sqrt3-1);
	if (f.real_part() != 0) {
=======
	ex e2 = 2 + 2*(sqrt2+1)*(sqrt2-1) - 2*(sqrt3+1)*(sqrt3-1);
	if (e2.real_part() != 0) {
>>>>>>> 75eb4d8a
		clog << "real_part(2+2*(sqrt(2)+1)*(sqrt(2)-1)-3*(sqrt(3)+1)*(sqrt(3)-1)) failed to evaluate to 0\n";
		++result;
	}

	return result;
}

// Bug in mul::conjugate when factors are evaluated at branch cuts, reported as
// Sage bug #10964.
static unsigned exam_paranoia19()
{
	symbol a("a");
	ex e = conjugate(a*sqrt(ex(-2))*sqrt(ex(-3)));
	ex c = a*conjugate(sqrt(ex(-2)))*conjugate(sqrt(ex(-3)));
	if (!subs(e-c, a==42).is_zero()) {
		clog << "subs(a*conjugate(sqrt(-2))*conjugate(sqrt(-3))-conjugate(a*sqrt(-2)*sqrt(-3)),a==42) failed to evaluate to 0\n";
		return 1;
	}
	return 0;
}

// Bugs in is_polynomial (fixed 2011-05-20 and 2014-07-26).
static unsigned exam_paranoia20()
{
	unsigned result = 0;
	symbol x("x"), y("y");
	ex e1 = sqrt(x*x+1)*sqrt(x+1);
	if (e1.is_polynomial(x)) {
		clog << "sqrt(x*x+1)*sqrt(x+1) is wrongly reported to be a polynomial in x\n";
		++result;
	}
	ex e2 = sqrt(Pi)*x;
	if (!e2.is_polynomial(x)) {
		clog << "sqrt(Pi)*x is wrongly reported to be no polynomial in x\n";
		++result;
	}
	ex e3 = sqrt(x);
	if (!e3.is_polynomial(y)) {
		clog << "sqrt(x) is wrongly reported to be no polynomial in y\n";
		++result;
	}
	ex e4 = (1+y)/(2+x);
	if (e4.is_polynomial(x)) {
		clog << "(1+y)/(2+x) is wrongly reported to be a polynomial in x\n";
		++result;
	}
	return result;
}

static unsigned is_polynomial_false_positive()
{
	unsigned result = 0;
	symbol x("x"), n("n");
	exvector nonpoly_exprs;
	nonpoly_exprs.push_back(1/(1-x));
	nonpoly_exprs.push_back(1/(x+1));
	nonpoly_exprs.push_back(-1/(x-1));
	nonpoly_exprs.push_back(1/(1-x*x));
	nonpoly_exprs.push_back(1/(1-pow(x,n)));
	nonpoly_exprs.push_back(x-1/(x-1));
	for (exvector::const_iterator ep = nonpoly_exprs.begin();
	     ep != nonpoly_exprs.end(); ++ep) {
		if (ep->is_polynomial(x)) {
			clog << "(" << *ep << ").is_polynomial(" << x << ") "
			        "erroneously returned true" << endl;
			++result;
		}
	}
	return result;
}

// Bug in power::expand reported by Isuru Fernando (fixed 2015-05-07).
static unsigned exam_paranoia21()
{
	symbol x("x");
	ex e = pow(x + sqrt(ex(2))*x, 2).expand();
	if (e.nops() != 2) {
		clog << "(x+sqrt(2)*x)^2 was wrongly expanded to " << e << "\n";
		return 1;
	}
	return 0;
}

// Bug in power::expand (fixed 2015-07-18).
static unsigned exam_paranoia22()
{
	symbol x("x"), y("y");
	ex e = pow(sqrt(1+x)+y*sqrt(1+x), 2).expand();
	if (e.nops() != 6) {
		clog << "(sqrt(1+x)+y*sqrt(1+x))^2 was wrongly expanded to " << e << "\n";
		return 1;
	}
	return 0;
}

<<<<<<< HEAD
// Bug in sqrfree_yun (fixed 2016-02-02).
=======
// Bug in expairseq::evalchildren().
>>>>>>> 75eb4d8a
static unsigned exam_paranoia23()
{
	unsigned result = 0;
	symbol x("x");
<<<<<<< HEAD
=======

	epvector v1;
	v1.push_back(expair(1, 1));
	v1.push_back(expair(2*x, -1));
	ex e1 = add(v1);  // Should be e==1-2*x,
	if (!e1.is_equal(1-2*x)) {
		clog << "Failure constructing " << e1 << " from add.\n";
		++result;
	}

	epvector v2;
	v2.push_back(expair(x, 1));
	v2.push_back(expair(1,-1));
	ex e2 = mul(v2);  // Should be e==x;
	if (!e2.is_equal(x)) {
		clog << "Failure constructing " << e2 << " from mul.\n";
		++result;
	}

	return result;
}

// Bug in sqrfree_yun (fixed 2016-02-02).
static unsigned exam_paranoia24()
{
	unsigned result = 0;
	symbol x("x");
>>>>>>> 75eb4d8a
	ex e;

	e = (x-1)*(x+1) - x*x + 1;  // an unexpanded 0...
	try {
		ex f = sqrfree(e);
		if (!f.is_zero()) {
			clog << "sqrfree(" << e << ") returns " << f << " instead of 0\n";
			++result;
		}
	} catch (const exception &err) {
		clog << "sqrfree(" << e << ") throws " << err.what() << endl;
		++result;
	}

	e = pow(x-1,3) - expand(pow(x-1,3));  // ...still after differentiating...
	try {
		ex f = sqrfree(e);
		if (!f.is_zero()) {
			clog << "sqrfree(" << e << ") returns " << f << " instead of 0\n";
			++result;
		}
	} catch (const exception &err) {
		clog << "sqrfree(" << e << ") throws " << err.what() << endl;
		++result;
	}

	e = pow(x-1,4) - expand(pow(x-1,4));  // ...and after differentiating twice.
	try {
		ex f = sqrfree(e);
		if (!f.is_zero()) {
			clog << "sqrfree(" << e << ") returns " << f << " instead of 0\n";
			++result;
		}
	} catch (const exception &err) {
		clog << "sqrfree(" << e << ") throws " << err.what() << endl;
		++result;
	}

	return result;
}

unsigned exam_paranoia()
{
	unsigned result = 0;
	
	cout << "examining several historic failures just out of paranoia" << flush;
	
	result += exam_paranoia1();  cout << '.' << flush;
	result += exam_paranoia2();  cout << '.' << flush;
	result += exam_paranoia3();  cout << '.' << flush;
	result += exam_paranoia4();  cout << '.' << flush;
	result += exam_paranoia5();  cout << '.' << flush;
	result += exam_paranoia6();  cout << '.' << flush;
	result += exam_paranoia7();  cout << '.' << flush;
	result += exam_paranoia8();  cout << '.' << flush;
	result += exam_paranoia9();  cout << '.' << flush;
	result += exam_paranoia10();  cout << '.' << flush;
	result += exam_paranoia11();  cout << '.' << flush;
	result += exam_paranoia12();  cout << '.' << flush;
	result += exam_paranoia13();  cout << '.' << flush;
	result += exam_paranoia14();  cout << '.' << flush;
	result += exam_paranoia15();  cout << '.' << flush;
	result += exam_paranoia16();  cout << '.' << flush;
	result += exam_paranoia17();  cout << '.' << flush;
	result += exam_paranoia18();  cout << '.' << flush;
	result += exam_paranoia19();  cout << '.' << flush;
	result += exam_paranoia20();  cout << '.' << flush;
	result += is_polynomial_false_positive(); cout << '.' << flush;
	result += exam_paranoia21();  cout << '.' << flush;
	result += exam_paranoia22();  cout << '.' << flush;
	result += exam_paranoia23();  cout << '.' << flush;
<<<<<<< HEAD
=======
	result += exam_paranoia24();  cout << '.' << flush;
>>>>>>> 75eb4d8a
	
	return result;
}

int main(int argc, char** argv)
{
	return exam_paranoia();
}<|MERGE_RESOLUTION|>--- conflicted
+++ resolved
@@ -446,25 +446,15 @@
 	unsigned result = 0;
 
 	ex sqrt2 = sqrt(ex(2));
-<<<<<<< HEAD
-	ex e = 1 + 2*(sqrt2+1)*(sqrt2-1);
-	if (e.real_part() != 3) {
-=======
 	ex e1 = 1 + 2*(sqrt2+1)*(sqrt2-1);
 	if (e1.real_part() != 3) {
->>>>>>> 75eb4d8a
 		clog << "real_part(1+2*(sqrt(2)+1)*(sqrt(2)-1)) failed to evaluate to 3\n";
 		++result;
 	}
 
 	ex sqrt3 = sqrt(ex(3));
-<<<<<<< HEAD
-	ex f = 2 + 2*(sqrt2+1)*(sqrt2-1) - 2*(sqrt3+1)*(sqrt3-1);
-	if (f.real_part() != 0) {
-=======
 	ex e2 = 2 + 2*(sqrt2+1)*(sqrt2-1) - 2*(sqrt3+1)*(sqrt3-1);
 	if (e2.real_part() != 0) {
->>>>>>> 75eb4d8a
 		clog << "real_part(2+2*(sqrt(2)+1)*(sqrt(2)-1)-3*(sqrt(3)+1)*(sqrt(3)-1)) failed to evaluate to 0\n";
 		++result;
 	}
@@ -560,17 +550,11 @@
 	return 0;
 }
 
-<<<<<<< HEAD
-// Bug in sqrfree_yun (fixed 2016-02-02).
-=======
 // Bug in expairseq::evalchildren().
->>>>>>> 75eb4d8a
 static unsigned exam_paranoia23()
 {
 	unsigned result = 0;
 	symbol x("x");
-<<<<<<< HEAD
-=======
 
 	epvector v1;
 	v1.push_back(expair(1, 1));
@@ -598,7 +582,6 @@
 {
 	unsigned result = 0;
 	symbol x("x");
->>>>>>> 75eb4d8a
 	ex e;
 
 	e = (x-1)*(x+1) - x*x + 1;  // an unexpanded 0...
@@ -670,10 +653,7 @@
 	result += exam_paranoia21();  cout << '.' << flush;
 	result += exam_paranoia22();  cout << '.' << flush;
 	result += exam_paranoia23();  cout << '.' << flush;
-<<<<<<< HEAD
-=======
 	result += exam_paranoia24();  cout << '.' << flush;
->>>>>>> 75eb4d8a
 	
 	return result;
 }
