--- conflicted
+++ resolved
@@ -324,31 +324,9 @@
  *  an expression that contain a plain number.
  *  - +(;c) -> c
  *  - +(x;0) -> x
-<<<<<<< HEAD
- *
- *  @param level cut-off in recursive evaluation */
-ex add::eval(int level) const
-{
-	std::auto_ptr<epvector> evaled_seqp = evalchildren(level);
-	if (unlikely(evaled_seqp.get() != 0)) {
-		// do more evaluation later
-		return (new add(evaled_seqp, overall_coeff))->
-		       setflag(status_flags::dynallocated);
-	}
-	
-#ifdef DO_GINAC_ASSERT
-	epvector::const_iterator i = seq.begin(), end = seq.end();
-	while (i != end) {
-		GINAC_ASSERT(!is_exactly_a<add>(i->rest));
-		++i;
-	}
-#endif // def DO_GINAC_ASSERT
-	
-=======
  */
 ex add::eval() const
 {
->>>>>>> 75eb4d8a
 	if (flags & status_flags::evaluated) {
 		GINAC_ASSERT(seq.size()>0);
 		GINAC_ASSERT(seq.size()>1 || !overall_coeff.is_zero());
@@ -377,37 +355,7 @@
 	} else if (!overall_coeff.is_zero() && seq[0].rest.return_type() != return_types::commutative) {
 		throw (std::logic_error("add::eval(): sum of non-commutative objects has non-zero numeric term"));
 	}
-<<<<<<< HEAD
-	
-	// if any terms in the sum still are purely numeric, then they are more
-	// appropriately collected into the overall coefficient
-	epvector::const_iterator last = seq.end();
-	epvector::const_iterator j = seq.begin();
-	int terms_to_collect = 0;
-	while (j != last) {
-		if (unlikely(is_a<numeric>(j->rest)))
-			++terms_to_collect;
-		++j;
-	}
-	if (terms_to_collect) {
-		std::auto_ptr<epvector> s(new epvector);
-		s->reserve(seq_size - terms_to_collect);
-		numeric oc = *_num0_p;
-		j = seq.begin();
-		while (j != last) {
-			if (unlikely(is_a<numeric>(j->rest)))
-				oc = oc.add(ex_to<numeric>(j->rest).mul(ex_to<numeric>(j->coeff)));
-			else
-				s->push_back(*j);
-			++j;
-		}
-		return (new add(s, ex_to<numeric>(overall_coeff).add_dyn(oc)))
-		        ->setflag(status_flags::dynallocated);
-	}
-	
-=======
-
->>>>>>> 75eb4d8a
+
 	return this->hold();
 }
 
@@ -565,19 +513,10 @@
 		const ex &numfactor = mulref.overall_coeff;
 		if (numfactor.is_equal(_ex1))
 			return expair(e, _ex1);
-<<<<<<< HEAD
-		mul *mulcopyp = new mul(mulref);
-		mulcopyp->overall_coeff = _ex1;
-		mulcopyp->clearflag(status_flags::evaluated);
-		mulcopyp->clearflag(status_flags::hash_calculated);
-		mulcopyp->setflag(status_flags::dynallocated);
-		return expair(*mulcopyp,numfactor);
-=======
 		mul & mulcopy = dynallocate<mul>(mulref);
 		mulcopy.overall_coeff = _ex1;
 		mulcopy.clearflag(status_flags::evaluated | status_flags::hash_calculated);
 		return expair(mulcopy, numfactor);
->>>>>>> 75eb4d8a
 	}
 	return expair(e,_ex1);
 }
@@ -589,17 +528,6 @@
 	if (is_exactly_a<mul>(e)) {
 		const mul &mulref(ex_to<mul>(e));
 		const ex &numfactor = mulref.overall_coeff;
-<<<<<<< HEAD
-		if (numfactor.is_equal(_ex1))
-			return expair(e, c);
-		mul *mulcopyp = new mul(mulref);
-		mulcopyp->overall_coeff = _ex1;
-		mulcopyp->clearflag(status_flags::evaluated);
-		mulcopyp->clearflag(status_flags::hash_calculated);
-		mulcopyp->setflag(status_flags::dynallocated);
-		if (c.is_equal(_ex1))
-			return expair(*mulcopyp, numfactor);
-=======
 		if (likely(numfactor.is_equal(_ex1)))
 			return expair(e, c);
 		mul & mulcopy = dynallocate<mul>(mulref);
@@ -607,7 +535,6 @@
 		mulcopy.clearflag(status_flags::evaluated | status_flags::hash_calculated);
 		if (c.is_equal(_ex1))
 			return expair(mulcopy, numfactor);
->>>>>>> 75eb4d8a
 		else
 			return expair(mulcopy, ex_to<numeric>(numfactor).mul_dyn(ex_to<numeric>(c)));
 	} else if (is_exactly_a<numeric>(e)) {
