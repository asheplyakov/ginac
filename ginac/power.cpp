/** @file power.cpp
 *
 *  Implementation of GiNaC's symbolic exponentiation (basis^exponent). */

/*
 *  GiNaC Copyright (C) 1999-2016 Johannes Gutenberg University Mainz, Germany
 *
 *  This program is free software; you can redistribute it and/or modify
 *  it under the terms of the GNU General Public License as published by
 *  the Free Software Foundation; either version 2 of the License, or
 *  (at your option) any later version.
 *
 *  This program is distributed in the hope that it will be useful,
 *  but WITHOUT ANY WARRANTY; without even the implied warranty of
 *  MERCHANTABILITY or FITNESS FOR A PARTICULAR PURPOSE.  See the
 *  GNU General Public License for more details.
 *
 *  You should have received a copy of the GNU General Public License
 *  along with this program; if not, write to the Free Software
 *  Foundation, Inc., 51 Franklin Street, Fifth Floor, Boston, MA  02110-1301  USA
 */

#include "power.h"
#include "expairseq.h"
#include "add.h"
#include "mul.h"
#include "ncmul.h"
#include "numeric.h"
#include "constant.h"
#include "operators.h"
#include "inifcns.h" // for log() in power::derivative()
#include "matrix.h"
#include "indexed.h"
#include "symbol.h"
#include "lst.h"
#include "archive.h"
#include "utils.h"
#include "relational.h"
#include "compiler.h"

#include <iostream>
#include <limits>
#include <stdexcept>
#include <vector>
#include <algorithm>

namespace GiNaC {

GINAC_IMPLEMENT_REGISTERED_CLASS_OPT(power, basic,
  print_func<print_dflt>(&power::do_print_dflt).
  print_func<print_latex>(&power::do_print_latex).
  print_func<print_csrc>(&power::do_print_csrc).
  print_func<print_python>(&power::do_print_python).
  print_func<print_python_repr>(&power::do_print_python_repr).
  print_func<print_csrc_cl_N>(&power::do_print_csrc_cl_N))

//////////
// default constructor
//////////

power::power() { }

//////////
// other constructors
//////////

// all inlined

//////////
// archiving
//////////

void power::read_archive(const archive_node &n, lst &sym_lst)
{
	inherited::read_archive(n, sym_lst);
	n.find_ex("basis", basis, sym_lst);
	n.find_ex("exponent", exponent, sym_lst);
}

void power::archive(archive_node &n) const
{
	inherited::archive(n);
	n.add_ex("basis", basis);
	n.add_ex("exponent", exponent);
}

//////////
// functions overriding virtual functions from base classes
//////////

// public

void power::print_power(const print_context & c, const char *powersymbol, const char *openbrace, const char *closebrace, unsigned level) const
{
	// Ordinary output of powers using '^' or '**'
	if (precedence() <= level)
		c.s << openbrace << '(';
	basis.print(c, precedence());
	c.s << powersymbol;
	c.s << openbrace;
	exponent.print(c, precedence());
	c.s << closebrace;
	if (precedence() <= level)
		c.s << ')' << closebrace;
}

void power::do_print_dflt(const print_dflt & c, unsigned level) const
{
	if (exponent.is_equal(_ex1_2)) {

		// Square roots are printed in a special way
		c.s << "sqrt(";
		basis.print(c);
		c.s << ')';

	} else
		print_power(c, "^", "", "", level);
}

void power::do_print_latex(const print_latex & c, unsigned level) const
{
	if (is_exactly_a<numeric>(exponent) && ex_to<numeric>(exponent).is_negative()) {

		// Powers with negative numeric exponents are printed as fractions
		c.s << "\\frac{1}{";
		power(basis, -exponent).eval().print(c);
		c.s << '}';

	} else if (exponent.is_equal(_ex1_2)) {

		// Square roots are printed in a special way
		c.s << "\\sqrt{";
		basis.print(c);
		c.s << '}';

	} else
		print_power(c, "^", "{", "}", level);
}

static void print_sym_pow(const print_context & c, const symbol &x, int exp)
{
	// Optimal output of integer powers of symbols to aid compiler CSE.
	// C.f. ISO/IEC 14882:2011, section 1.9 [intro execution], paragraph 15
	// to learn why such a parenthesation is really necessary.
	if (exp == 1) {
		x.print(c);
	} else if (exp == 2) {
		x.print(c);
		c.s << "*";
		x.print(c);
	} else if (exp & 1) {
		x.print(c);
		c.s << "*";
		print_sym_pow(c, x, exp-1);
	} else {
		c.s << "(";
		print_sym_pow(c, x, exp >> 1);
		c.s << ")*(";
		print_sym_pow(c, x, exp >> 1);
		c.s << ")";
	}
}

void power::do_print_csrc_cl_N(const print_csrc_cl_N& c, unsigned level) const
{
	if (exponent.is_equal(_ex_1)) {
		c.s << "recip(";
		basis.print(c);
		c.s << ')';
		return;
	}
	c.s << "expt(";
	basis.print(c);
	c.s << ", ";
	exponent.print(c);
	c.s << ')';
}

void power::do_print_csrc(const print_csrc & c, unsigned level) const
{
	// Integer powers of symbols are printed in a special, optimized way
	if (exponent.info(info_flags::integer) &&
	    (is_a<symbol>(basis) || is_a<constant>(basis))) {
		int exp = ex_to<numeric>(exponent).to_int();
		if (exp > 0)
			c.s << '(';
		else {
			exp = -exp;
			c.s << "1.0/(";
		}
		print_sym_pow(c, ex_to<symbol>(basis), exp);
		c.s << ')';

	// <expr>^-1 is printed as "1.0/<expr>" or with the recip() function of CLN
	} else if (exponent.is_equal(_ex_1)) {
		c.s << "1.0/(";
		basis.print(c);
		c.s << ')';

	// Otherwise, use the pow() function
	} else {
		c.s << "pow(";
		basis.print(c);
		c.s << ',';
		exponent.print(c);
		c.s << ')';
	}
}

void power::do_print_python(const print_python & c, unsigned level) const
{
	print_power(c, "**", "", "", level);
}

void power::do_print_python_repr(const print_python_repr & c, unsigned level) const
{
	c.s << class_name() << '(';
	basis.print(c);
	c.s << ',';
	exponent.print(c);
	c.s << ')';
}

bool power::info(unsigned inf) const
{
	switch (inf) {
		case info_flags::polynomial:
		case info_flags::integer_polynomial:
		case info_flags::cinteger_polynomial:
		case info_flags::rational_polynomial:
		case info_flags::crational_polynomial:
			return basis.info(inf) && exponent.info(info_flags::nonnegint);
		case info_flags::rational_function:
			return basis.info(inf) && exponent.info(info_flags::integer);
		case info_flags::real:
			return basis.info(inf) && exponent.info(info_flags::integer);
		case info_flags::expanded:
			return (flags & status_flags::expanded);
		case info_flags::positive:
			return basis.info(info_flags::positive) && exponent.info(info_flags::real);
		case info_flags::nonnegative:
			return (basis.info(info_flags::positive) && exponent.info(info_flags::real)) ||
			       (basis.info(info_flags::real) && exponent.info(info_flags::even));
		case info_flags::has_indices: {
			if (flags & status_flags::has_indices)
				return true;
			else if (flags & status_flags::has_no_indices)
				return false;
			else if (basis.info(info_flags::has_indices)) {
				setflag(status_flags::has_indices);
				clearflag(status_flags::has_no_indices);
				return true;
			} else {
				clearflag(status_flags::has_indices);
				setflag(status_flags::has_no_indices);
				return false;
			}
		}
	}
	return inherited::info(inf);
}

size_t power::nops() const
{
	return 2;
}

ex power::op(size_t i) const
{
	GINAC_ASSERT(i<2);

	return i==0 ? basis : exponent;
}

ex power::map(map_function & f) const
{
	const ex &mapped_basis = f(basis);
	const ex &mapped_exponent = f(exponent);

	if (!are_ex_trivially_equal(basis, mapped_basis)
	 || !are_ex_trivially_equal(exponent, mapped_exponent))
		return dynallocate<power>(mapped_basis, mapped_exponent);
	else
		return *this;
}

bool power::is_polynomial(const ex & var) const
{
	if (basis.is_polynomial(var)) {
		if (basis.has(var))
			// basis is non-constant polynomial in var
			return exponent.info(info_flags::nonnegint);
		else
			// basis is constant in var
			return !exponent.has(var);
	}
	// basis is a non-polynomial function of var
	return false;
}

int power::degree(const ex & s) const
{
	if (is_equal(ex_to<basic>(s)))
		return 1;
	else if (is_exactly_a<numeric>(exponent) && ex_to<numeric>(exponent).is_integer()) {
		if (basis.is_equal(s))
			return ex_to<numeric>(exponent).to_int();
		else
			return basis.degree(s) * ex_to<numeric>(exponent).to_int();
	} else if (basis.has(s))
		throw(std::runtime_error("power::degree(): undefined degree because of non-integer exponent"));
	else
		return 0;
}

int power::ldegree(const ex & s) const 
{
	if (is_equal(ex_to<basic>(s)))
		return 1;
	else if (is_exactly_a<numeric>(exponent) && ex_to<numeric>(exponent).is_integer()) {
		if (basis.is_equal(s))
			return ex_to<numeric>(exponent).to_int();
		else
			return basis.ldegree(s) * ex_to<numeric>(exponent).to_int();
	} else if (basis.has(s))
		throw(std::runtime_error("power::ldegree(): undefined degree because of non-integer exponent"));
	else
		return 0;
}

ex power::coeff(const ex & s, int n) const
{
	if (is_equal(ex_to<basic>(s)))
		return n==1 ? _ex1 : _ex0;
	else if (!basis.is_equal(s)) {
		// basis not equal to s
		if (n == 0)
			return *this;
		else
			return _ex0;
	} else {
		// basis equal to s
		if (is_exactly_a<numeric>(exponent) && ex_to<numeric>(exponent).is_integer()) {
			// integer exponent
			int int_exp = ex_to<numeric>(exponent).to_int();
			if (n == int_exp)
				return _ex1;
			else
				return _ex0;
		} else {
			// non-integer exponents are treated as zero
			if (n == 0)
				return *this;
			else
				return _ex0;
		}
	}
}

/** Perform automatic term rewriting rules in this class.  In the following
 *  x, x1, x2,... stand for a symbolic variables of type ex and c, c1, c2...
 *  stand for such expressions that contain a plain number.
 *  - ^(x,0) -> 1  (also handles ^(0,0))
 *  - ^(x,1) -> x
 *  - ^(0,c) -> 0 or exception  (depending on the real part of c)
 *  - ^(1,x) -> 1
 *  - ^(c1,c2) -> *(c1^n,c1^(c2-n))  (so that 0<(c2-n)<1, try to evaluate roots, possibly in numerator and denominator of c1)
 *  - ^(^(x,c1),c2) -> ^(x,c1*c2)  if x is positive and c1 is real.
 *  - ^(^(x,c1),c2) -> ^(x,c1*c2)  (c2 integer or -1 < c1 <= 1 or (c1=-1 and c2>0), case c1=1 should not happen, see below!)
 *  - ^(*(x,y,z),c) -> *(x^c,y^c,z^c)  (if c integer)
 *  - ^(*(x,c1),c2) -> ^(x,c2)*c1^c2  (c1>0)
 *  - ^(*(x,c1),c2) -> ^(-x,c2)*c1^c2  (c1<0)
 */
ex power::eval() const
{
	if (flags & status_flags::evaluated)
		return *this;

	const numeric *num_basis = nullptr;
	const numeric *num_exponent = nullptr;

	if (is_exactly_a<numeric>(basis)) {
		num_basis = &ex_to<numeric>(basis);
	}
	if (is_exactly_a<numeric>(exponent)) {
		num_exponent = &ex_to<numeric>(exponent);
	}
	
	// ^(x,0) -> 1  (0^0 also handled here)
	if (exponent.is_zero()) {
		if (basis.is_zero())
			throw (std::domain_error("power::eval(): pow(0,0) is undefined"));
		else
			return _ex1;
	}
	
	// ^(x,1) -> x
	if (exponent.is_equal(_ex1))
		return basis;

	// ^(0,c1) -> 0 or exception  (depending on real value of c1)
	if (basis.is_zero() && num_exponent) {
		if ((num_exponent->real()).is_zero())
			throw (std::domain_error("power::eval(): pow(0,I) is undefined"));
		else if ((num_exponent->real()).is_negative())
			throw (pole_error("power::eval(): division by zero",1));
		else
			return _ex0;
	}

	// ^(1,x) -> 1
	if (basis.is_equal(_ex1))
		return _ex1;

	// power of a function calculated by separate rules defined for this function
	if (is_exactly_a<function>(basis))
		return ex_to<function>(basis).power(exponent);

	// Turn (x^c)^d into x^(c*d) in the case that x is positive and c is real.
	if (is_exactly_a<power>(basis) && basis.op(0).info(info_flags::positive) && basis.op(1).info(info_flags::real))
		return dynallocate<power>(basis.op(0), basis.op(1) * exponent);

	if ( num_exponent ) {

		// ^(c1,c2) -> c1^c2  (c1, c2 numeric(),
		// except if c1,c2 are rational, but c1^c2 is not)
		if ( num_basis ) {
			const bool basis_is_crational = num_basis->is_crational();
			const bool exponent_is_crational = num_exponent->is_crational();
			if (!basis_is_crational || !exponent_is_crational) {
				// return a plain float
				return dynallocate<numeric>(num_basis->power(*num_exponent));
			}

			const numeric res = num_basis->power(*num_exponent);
			if (res.is_crational()) {
				return res;
			}
			GINAC_ASSERT(!num_exponent->is_integer());  // has been handled by now

			// ^(c1,n/m) -> *(c1^q,c1^(n/m-q)), 0<(n/m-q)<1, q integer
			if (basis_is_crational && exponent_is_crational
			    && num_exponent->is_real()
			    && !num_exponent->is_integer()) {
				const numeric n = num_exponent->numer();
				const numeric m = num_exponent->denom();
				numeric r;
				numeric q = iquo(n, m, r);
				if (r.is_negative()) {
					r += m;
					--q;
				}
				if (q.is_zero()) {  // the exponent was in the allowed range 0<(n/m)<1
					if (num_basis->is_rational() && !num_basis->is_integer()) {
						// try it for numerator and denominator separately, in order to
						// partially simplify things like (5/8)^(1/3) -> 1/2*5^(1/3)
						const numeric bnum = num_basis->numer();
						const numeric bden = num_basis->denom();
						const numeric res_bnum = bnum.power(*num_exponent);
						const numeric res_bden = bden.power(*num_exponent);
						if (res_bnum.is_integer())
							return dynallocate<mul>(dynallocate<power>(bden,-*num_exponent),res_bnum).setflag(status_flags::evaluated);
						if (res_bden.is_integer())
							return dynallocate<mul>(dynallocate<power>(bnum,*num_exponent),res_bden.inverse()).setflag(status_flags::evaluated);
					}
					return this->hold();
				} else {
					// assemble resulting product, but allowing for a re-evaluation,
					// because otherwise we'll end up with something like
					//    (7/8)^(4/3)  ->  7/8*(1/2*7^(1/3))
					// instead of 7/16*7^(1/3).
					return pow(basis, r.div(m)) * pow(basis, q);
				}
			}
		}
	
		// ^(^(x,c1),c2) -> ^(x,c1*c2)
		// (c1, c2 numeric(), c2 integer or -1 < c1 <= 1 or (c1=-1 and c2>0),
		// case c1==1 should not happen, see below!)
		if (is_exactly_a<power>(basis)) {
			const power & sub_power = ex_to<power>(basis);
			const ex & sub_basis = sub_power.basis;
			const ex & sub_exponent = sub_power.exponent;
			if (is_exactly_a<numeric>(sub_exponent)) {
				const numeric & num_sub_exponent = ex_to<numeric>(sub_exponent);
				GINAC_ASSERT(num_sub_exponent!=numeric(1));
				if (num_exponent->is_integer() || (abs(num_sub_exponent) - (*_num1_p)).is_negative() ||
				    (num_sub_exponent == *_num_1_p && num_exponent->is_positive())) {
					return dynallocate<power>(sub_basis, num_sub_exponent.mul(*num_exponent));
				}
			}
		}
	
		// ^(*(x,y,z),c1) -> *(x^c1,y^c1,z^c1) (c1 integer)
		if (num_exponent->is_integer() && is_exactly_a<mul>(basis)) {
			return expand_mul(ex_to<mul>(basis), *num_exponent, false);
		}

		// (2*x + 6*y)^(-4) -> 1/16*(x + 3*y)^(-4)
		if (num_exponent->is_integer() && is_exactly_a<add>(basis)) {
			numeric icont = basis.integer_content();
			const numeric lead_coeff = 
				ex_to<numeric>(ex_to<add>(basis).seq.begin()->coeff).div(icont);

			const bool canonicalizable = lead_coeff.is_integer();
			const bool unit_normal = lead_coeff.is_pos_integer();
			if (canonicalizable && (! unit_normal))
				icont = icont.mul(*_num_1_p);
			
			if (canonicalizable && (icont != *_num1_p)) {
				const add& addref = ex_to<add>(basis);
				add & addp = dynallocate<add>(addref);
				addp.clearflag(status_flags::hash_calculated);
				addp.overall_coeff = ex_to<numeric>(addp.overall_coeff).div_dyn(icont);
				for (auto & i : addp.seq)
					i.coeff = ex_to<numeric>(i.coeff).div_dyn(icont);

				const numeric c = icont.power(*num_exponent);
				if (likely(c != *_num1_p))
					return dynallocate<mul>(dynallocate<power>(addp, *num_exponent), c);
				else
					return dynallocate<power>(addp, *num_exponent);
			}
		}

		// ^(*(...,x;c1),c2) -> *(^(*(...,x;1),c2),c1^c2)  (c1, c2 numeric(), c1>0)
		// ^(*(...,x;c1),c2) -> *(^(*(...,x;-1),c2),(-c1)^c2)  (c1, c2 numeric(), c1<0)
		if (is_exactly_a<mul>(basis)) {
			GINAC_ASSERT(!num_exponent->is_integer()); // should have been handled above
			const mul & mulref = ex_to<mul>(basis);
			if (!mulref.overall_coeff.is_equal(_ex1)) {
				const numeric & num_coeff = ex_to<numeric>(mulref.overall_coeff);
				if (num_coeff.is_real()) {
					if (num_coeff.is_positive()) {
						mul & mulp = dynallocate<mul>(mulref);
						mulp.overall_coeff = _ex1;
						mulp.clearflag(status_flags::evaluated | status_flags::hash_calculated);
						return dynallocate<mul>(dynallocate<power>(mulp, exponent),
						                        dynallocate<power>(num_coeff, *num_exponent));
					} else {
						GINAC_ASSERT(num_coeff.compare(*_num0_p)<0);
						if (!num_coeff.is_equal(*_num_1_p)) {
							mul & mulp = dynallocate<mul>(mulref);
							mulp.overall_coeff = _ex_1;
							mulp.clearflag(status_flags::evaluated | status_flags::hash_calculated);
							return dynallocate<mul>(dynallocate<power>(mulp, exponent),
							                        dynallocate<power>(abs(num_coeff), *num_exponent));
						}
					}
				}
			}
		}

		// ^(nc,c1) -> ncmul(nc,nc,...) (c1 positive integer, unless nc is a matrix)
		if (num_exponent->is_pos_integer() &&
		    basis.return_type() != return_types::commutative &&
		    !is_a<matrix>(basis)) {
			return ncmul(exvector(num_exponent->to_int(), basis));
		}
	}

	return this->hold();
}

ex power::evalf() const
{
	ex ebasis = basis.evalf();
	ex eexponent;
	
	if (!is_exactly_a<numeric>(exponent))
		eexponent = exponent.evalf();
	else
		eexponent = exponent;

	return dynallocate<power>(ebasis, eexponent);
}

ex power::evalm() const
{
	const ex ebasis = basis.evalm();
	const ex eexponent = exponent.evalm();
	if (is_a<matrix>(ebasis)) {
		if (is_exactly_a<numeric>(eexponent)) {
			return dynallocate<matrix>(ex_to<matrix>(ebasis).pow(eexponent));
		}
	}
	return dynallocate<power>(ebasis, eexponent);
}

bool power::has(const ex & other, unsigned options) const
{
	if (!(options & has_options::algebraic))
		return basic::has(other, options);
	if (!is_a<power>(other))
		return basic::has(other, options);
	if (!exponent.info(info_flags::integer) ||
	    !other.op(1).info(info_flags::integer))
		return basic::has(other, options);
	if (exponent.info(info_flags::posint) &&
	    other.op(1).info(info_flags::posint) &&
	    ex_to<numeric>(exponent) > ex_to<numeric>(other.op(1)) &&
	    basis.match(other.op(0)))
		return true;
	if (exponent.info(info_flags::negint) &&
	    other.op(1).info(info_flags::negint) &&
	    ex_to<numeric>(exponent) < ex_to<numeric>(other.op(1)) &&
	    basis.match(other.op(0)))
		return true;
	return basic::has(other, options);
}

// from mul.cpp
extern bool tryfactsubs(const ex &, const ex &, int &, exmap&);

ex power::subs(const exmap & m, unsigned options) const
{	
	const ex &subsed_basis = basis.subs(m, options);
	const ex &subsed_exponent = exponent.subs(m, options);

	if (!are_ex_trivially_equal(basis, subsed_basis)
	 || !are_ex_trivially_equal(exponent, subsed_exponent)) 
		return power(subsed_basis, subsed_exponent).subs_one_level(m, options);

	if (!(options & subs_options::algebraic))
		return subs_one_level(m, options);

	for (auto & it : m) {
		int nummatches = std::numeric_limits<int>::max();
		exmap repls;
		if (tryfactsubs(*this, it.first, nummatches, repls)) {
			ex anum = it.second.subs(repls, subs_options::no_pattern);
			ex aden = it.first.subs(repls, subs_options::no_pattern);
			ex result = (*this) * pow(anum/aden, nummatches);
			return (ex_to<basic>(result)).subs_one_level(m, options);
		}
	}

	return subs_one_level(m, options);
}

ex power::eval_ncmul(const exvector & v) const
{
	return inherited::eval_ncmul(v);
}

ex power::conjugate() const
{
	// conjugate(pow(x,y))==pow(conjugate(x),conjugate(y)) unless on the
	// branch cut which runs along the negative real axis.
	if (basis.info(info_flags::positive)) {
		ex newexponent = exponent.conjugate();
		if (are_ex_trivially_equal(exponent, newexponent)) {
			return *this;
		}
		return dynallocate<power>(basis, newexponent);
	}
	if (exponent.info(info_flags::integer)) {
		ex newbasis = basis.conjugate();
		if (are_ex_trivially_equal(basis, newbasis)) {
			return *this;
		}
		return dynallocate<power>(newbasis, exponent);
	}
	return conjugate_function(*this).hold();
}

ex power::real_part() const
{
	// basis == a+I*b, exponent == c+I*d
	const ex a = basis.real_part();
	const ex c = exponent.real_part();
	if (basis.is_equal(a) && exponent.is_equal(c)) {
		// Re(a^c)
		return *this;
	}

	const ex b = basis.imag_part();
	if (exponent.info(info_flags::integer)) {
		// Re((a+I*b)^c)  w/  c ∈ ℤ
		long N = ex_to<numeric>(c).to_long();
		// Use real terms in Binomial expansion to construct
<<<<<<< HEAD
		// Re(expand(power(a+I*b, N))).
		long NN = N > 0 ? N : -N;
		ex numer = N > 0 ? _ex1 : power(power(a,2) + power(b,2), NN);
		ex result = 0;
		for (long n = 0; n <= NN; n += 2) {
			ex term = binomial(NN, n) * power(a, NN-n) * power(b, n) / numer;
=======
		// Re(expand(pow(a+I*b, N))).
		long NN = N > 0 ? N : -N;
		ex numer = N > 0 ? _ex1 : pow(pow(a,2) + pow(b,2), NN);
		ex result = 0;
		for (long n = 0; n <= NN; n += 2) {
			ex term = binomial(NN, n) * pow(a, NN-n) * pow(b, n) / numer;
>>>>>>> 75eb4d8a
			if (n % 4 == 0) {
				result += term;  // sign: I^n w/ n == 4*m
			} else {
				result -= term;  // sign: I^n w/ n == 4*m+2
			}
		}
		return result;
	}

	// Re((a+I*b)^(c+I*d))
	const ex d = exponent.imag_part();
<<<<<<< HEAD
	return power(abs(basis),c)*exp(-d*atan2(b,a))*cos(c*atan2(b,a)+d*log(abs(basis)));
=======
	return pow(abs(basis),c) * exp(-d*atan2(b,a)) * cos(c*atan2(b,a)+d*log(abs(basis)));
>>>>>>> 75eb4d8a
}

ex power::imag_part() const
{
<<<<<<< HEAD
=======
	// basis == a+I*b, exponent == c+I*d
>>>>>>> 75eb4d8a
	const ex a = basis.real_part();
	const ex c = exponent.real_part();
	if (basis.is_equal(a) && exponent.is_equal(c)) {
		// Im(a^c)
		return 0;
	}

	const ex b = basis.imag_part();
	if (exponent.info(info_flags::integer)) {
		// Im((a+I*b)^c)  w/  c ∈ ℤ
		long N = ex_to<numeric>(c).to_long();
		// Use imaginary terms in Binomial expansion to construct
<<<<<<< HEAD
		// Im(expand(power(a+I*b, N))).
		long p = N > 0 ? 1 : 3;  // modulus for positive sign
		long NN = N > 0 ? N : -N;
		ex numer = N > 0 ? _ex1 : power(power(a,2) + power(b,2), NN);
		ex result = 0;
		for (long n = 1; n <= NN; n += 2) {
			ex term = binomial(NN, n) * power(a, NN-n) * power(b, n) / numer;
=======
		// Im(expand(pow(a+I*b, N))).
		long p = N > 0 ? 1 : 3;  // modulus for positive sign
		long NN = N > 0 ? N : -N;
		ex numer = N > 0 ? _ex1 : pow(pow(a,2) + pow(b,2), NN);
		ex result = 0;
		for (long n = 1; n <= NN; n += 2) {
			ex term = binomial(NN, n) * pow(a, NN-n) * pow(b, n) / numer;
>>>>>>> 75eb4d8a
			if (n % 4 == p) {
				result += term;  // sign: I^n w/ n == 4*m+p
			} else {
				result -= term;  // sign: I^n w/ n == 4*m+2+p
			}
		}
		return result;
	}

	// Im((a+I*b)^(c+I*d))
	const ex d = exponent.imag_part();
<<<<<<< HEAD
	return power(abs(basis),c)*exp(-d*atan2(b,a))*sin(c*atan2(b,a)+d*log(abs(basis)));
=======
	return pow(abs(basis),c) * exp(-d*atan2(b,a)) * sin(c*atan2(b,a)+d*log(abs(basis)));
>>>>>>> 75eb4d8a
}

// protected

/** Implementation of ex::diff() for a power.
 *  @see ex::diff */
ex power::derivative(const symbol & s) const
{
	if (is_a<numeric>(exponent)) {
		// D(b^r) = r * b^(r-1) * D(b) (faster than the formula below)
		const epvector newseq = {expair(basis, exponent - _ex1), expair(basis.diff(s), _ex1)};
		return dynallocate<mul>(std::move(newseq), exponent);
	} else {
		// D(b^e) = b^e * (D(e)*ln(b) + e*D(b)/b)
		return *this * (exponent.diff(s)*log(basis) + exponent*basis.diff(s)*pow(basis, _ex_1));
	}
}

int power::compare_same_type(const basic & other) const
{
	GINAC_ASSERT(is_exactly_a<power>(other));
	const power &o = static_cast<const power &>(other);

	int cmpval = basis.compare(o.basis);
	if (cmpval)
		return cmpval;
	else
		return exponent.compare(o.exponent);
}

unsigned power::return_type() const
{
	return basis.return_type();
}

return_type_t power::return_type_tinfo() const
{
	return basis.return_type_tinfo();
}

ex power::expand(unsigned options) const
{
	if (is_a<symbol>(basis) && exponent.info(info_flags::integer)) {
		// A special case worth optimizing.
		setflag(status_flags::expanded);
		return *this;
	}

	// (x*p)^c -> x^c * p^c, if p>0
	// makes sense before expanding the basis
	if (is_exactly_a<mul>(basis) && !basis.info(info_flags::indefinite)) {
		const mul &m = ex_to<mul>(basis);
		exvector prodseq;
		epvector powseq;
		prodseq.reserve(m.seq.size() + 1);
		powseq.reserve(m.seq.size() + 1);
		bool possign = true;

		// search for positive/negative factors
		for (auto & cit : m.seq) {
			ex e=m.recombine_pair_to_ex(cit);
			if (e.info(info_flags::positive))
				prodseq.push_back(pow(e, exponent).expand(options));
			else if (e.info(info_flags::negative)) {
				prodseq.push_back(pow(-e, exponent).expand(options));
				possign = !possign;
			} else
				powseq.push_back(cit);
		}

		// take care on the numeric coefficient
		ex coeff=(possign? _ex1 : _ex_1);
		if (m.overall_coeff.info(info_flags::positive) && m.overall_coeff != _ex1)
			prodseq.push_back(pow(m.overall_coeff, exponent));
		else if (m.overall_coeff.info(info_flags::negative) && m.overall_coeff != _ex_1)
			prodseq.push_back(pow(-m.overall_coeff, exponent));
		else
			coeff *= m.overall_coeff;

		// If positive/negative factors are found, then extract them.
		// In either case we set a flag to avoid the second run on a part
		// which does not have positive/negative terms.
		if (prodseq.size() > 0) {
			ex newbasis = dynallocate<mul>(std::move(powseq), coeff);
			ex_to<basic>(newbasis).setflag(status_flags::purely_indefinite);
			return dynallocate<mul>(std::move(prodseq)) * pow(newbasis, exponent);
		} else
			ex_to<basic>(basis).setflag(status_flags::purely_indefinite);
	}

	const ex expanded_basis = basis.expand(options);
	const ex expanded_exponent = exponent.expand(options);
	
	// x^(a+b) -> x^a * x^b
	if (is_exactly_a<add>(expanded_exponent)) {
		const add &a = ex_to<add>(expanded_exponent);
		exvector distrseq;
		distrseq.reserve(a.seq.size() + 1);
		for (auto & cit : a.seq) {
			distrseq.push_back(pow(expanded_basis, a.recombine_pair_to_ex(cit)));
		}
		
		// Make sure that e.g. (x+y)^(2+a) expands the (x+y)^2 factor
		if (ex_to<numeric>(a.overall_coeff).is_integer()) {
			const numeric &num_exponent = ex_to<numeric>(a.overall_coeff);
			long int_exponent = num_exponent.to_int();
			if (int_exponent > 0 && is_exactly_a<add>(expanded_basis))
				distrseq.push_back(expand_add(ex_to<add>(expanded_basis), int_exponent, options));
			else
				distrseq.push_back(pow(expanded_basis, a.overall_coeff));
		} else
			distrseq.push_back(pow(expanded_basis, a.overall_coeff));
		
		// Make sure that e.g. (x+y)^(1+a) -> x*(x+y)^a + y*(x+y)^a
		ex r = dynallocate<mul>(distrseq);
		return r.expand(options);
	}
	
	if (!is_exactly_a<numeric>(expanded_exponent) ||
		!ex_to<numeric>(expanded_exponent).is_integer()) {
		if (are_ex_trivially_equal(basis,expanded_basis) && are_ex_trivially_equal(exponent,expanded_exponent)) {
			return this->hold();
		} else {
			return dynallocate<power>(expanded_basis, expanded_exponent).setflag(options == 0 ? status_flags::expanded : 0);
		}
	}
	
	// integer numeric exponent
	const numeric & num_exponent = ex_to<numeric>(expanded_exponent);
	long int_exponent = num_exponent.to_long();
	
	// (x+y)^n, n>0
	if (int_exponent > 0 && is_exactly_a<add>(expanded_basis))
		return expand_add(ex_to<add>(expanded_basis), int_exponent, options);
	
	// (x*y)^n -> x^n * y^n
	if (is_exactly_a<mul>(expanded_basis))
		return expand_mul(ex_to<mul>(expanded_basis), num_exponent, options, true);
	
	// cannot expand further
	if (are_ex_trivially_equal(basis,expanded_basis) && are_ex_trivially_equal(exponent,expanded_exponent))
		return this->hold();
	else
		return dynallocate<power>(expanded_basis, expanded_exponent).setflag(options == 0 ? status_flags::expanded : 0);
}

//////////
// new virtual functions which can be overridden by derived classes
//////////

// none

//////////
// non-virtual functions in this class
//////////

namespace {  // anonymous namespace for power::expand_add() helpers

/** Helper class to generate all bounded combinatorial partitions of an integer
 *  n with exactly m parts (including zero parts) in non-decreasing order.
 */
class partition_generator {
private:
	// Partitions n into m parts, not including zero parts.
	// (Cf. OEIS sequence A008284; implementation adapted from Jörg Arndt's
	// FXT library)
	struct mpartition2
	{
		// partition: x[1] + x[2] + ... + x[m] = n and sentinel x[0] == 0
		std::vector<int> x;
		int n;   // n>0
		int m;   // 0<m<=n
		mpartition2(unsigned n_, unsigned m_)
		  : x(m_+1), n(n_), m(m_)
		{
			for (int k=1; k<m; ++k)
				x[k] = 1;
			x[m] = n - m + 1;
		}
		bool next_partition()
		{
			int u = x[m];  // last element
			int k = m;
			int s = u;
			while (--k) {
				s += x[k];
				if (x[k] + 2 <= u)
					break;
			}
			if (k==0)
				return false;  // current is last
			int f = x[k] + 1;
			while (k < m) {
				x[k] = f;
				s -= f;
				++k;
			}
			x[m] = s;
			return true;
		}
	} mpgen;
	int m;  // number of parts 0<m<=n
	mutable std::vector<int> partition;  // current partition
public:
	partition_generator(unsigned n_, unsigned m_)
	  : mpgen(n_, 1), m(m_), partition(m_)
	{ }
	// returns current partition in non-decreasing order, padded with zeros
	const std::vector<int>& current() const
	{
		for (int i = 0; i < m - mpgen.m; ++i)
			partition[i] = 0;  // pad with zeros

		for (int i = m - mpgen.m; i < m; ++i)
			partition[i] = mpgen.x[i - m + mpgen.m + 1];

		return partition;
	}
	bool next()
	{
		if (!mpgen.next_partition()) {
			if (mpgen.m == m || mpgen.m == mpgen.n)
				return false;  // current is last
			// increment number of parts
			mpgen = mpartition2(mpgen.n, mpgen.m + 1);
		}
		return true;
	}
};

/** Helper class to generate all compositions of a partition of an integer n,
 *  starting with the compositions which has non-decreasing order.
 */
class composition_generator {
private:
	// Generates all distinct permutations of a multiset.
	// (Based on Aaron Williams' algorithm 1 from "Loopless Generation of
	// Multiset Permutations using a Constant Number of Variables by Prefix
	// Shifts." <http://webhome.csc.uvic.ca/~haron/CoolMulti.pdf>)
	struct coolmulti {
		// element of singly linked list
		struct element {
			int value;
			element* next;
			element(int val, element* n)
			  : value(val), next(n) {}
			~element()
			{   // recurses down to the end of the singly linked list
				delete next;
			}
		};
		element *head, *i, *after_i;
		// NB: Partition must be sorted in non-decreasing order.
		explicit coolmulti(const std::vector<int>& partition)
		  : head(nullptr), i(nullptr), after_i(nullptr)
		{
			for (unsigned n = 0; n < partition.size(); ++n) {
				head = new element(partition[n], head);
				if (n <= 1)
					i = head;
			}
			after_i = i->next;
		}
		~coolmulti()
		{   // deletes singly linked list
			delete head;
		}
		void next_permutation()
		{
			element *before_k;
			if (after_i->next != nullptr && i->value >= after_i->next->value)
				before_k = after_i;
			else
				before_k = i;
			element *k = before_k->next;
			before_k->next = k->next;
			k->next = head;
			if (k->value < head->value)
				i = k;
			after_i = i->next;
			head = k;
		}
		bool finished() const
		{
			return after_i->next == nullptr && after_i->value >= head->value;
		}
	} cmgen;
	bool atend;  // needed for simplifying iteration over permutations
	bool trivial;  // likewise, true if all elements are equal
	mutable std::vector<int> composition;  // current compositions
public:
	explicit composition_generator(const std::vector<int>& partition)
	  : cmgen(partition), atend(false), trivial(true), composition(partition.size())
	{
		for (unsigned i=1; i<partition.size(); ++i)
			trivial = trivial && (partition[0] == partition[i]);
	}
	const std::vector<int>& current() const
	{
		coolmulti::element* it = cmgen.head;
		size_t i = 0;
		while (it != nullptr) {
			composition[i] = it->value;
			it = it->next;
			++i;
		}
		return composition;
	}
	bool next()
	{
		// This ugly contortion is needed because the original coolmulti
		// algorithm requires code duplication of the payload procedure,
		// one before the loop and one inside it.
		if (trivial || atend)
			return false;
		cmgen.next_permutation();
		atend = cmgen.finished();
		return true;
	}
};

/** Helper function to compute the multinomial coefficient n!/(p1!*p2!*...*pk!)
 *  where n = p1+p2+...+pk, i.e. p is a partition of n.
 */
const numeric
multinomial_coefficient(const std::vector<int> & p)
{
	numeric n = 0, d = 1;
	for (auto & it : p) {
		n += numeric(it);
		d *= factorial(numeric(it));
	}
	return factorial(n) / d;
}

}  // anonymous namespace


/** expand a^n where a is an add and n is a positive integer.
 *  @see power::expand */
ex power::expand_add(const add & a, long n, unsigned options)
{
	// The special case power(+(x,...y;x),2) can be optimized better.
	if (n==2)
		return expand_add_2(a, options);

	// method:
	//
	// Consider base as the sum of all symbolic terms and the overall numeric
	// coefficient and apply the binomial theorem:
	// S = power(+(x,...,z;c),n)
	//   = power(+(+(x,...,z;0);c),n)
	//   = sum(binomial(n,k)*power(+(x,...,z;0),k)*c^(n-k), k=1..n) + c^n
	// Then, apply the multinomial theorem to expand all power(+(x,...,z;0),k):
	// The multinomial theorem is computed by an outer loop over all
	// partitions of the exponent and an inner loop over all compositions of
	// that partition. This method makes the expansion a combinatorial
	// problem and allows us to directly construct the expanded sum and also
	// to re-use the multinomial coefficients (since they depend only on the
	// partition, not on the composition).
	// 
	// multinomial power(+(x,y,z;0),3) example:
	// partition : compositions                : multinomial coefficient
	// [0,0,3]   : [3,0,0],[0,3,0],[0,0,3]     : 3!/(3!*0!*0!) = 1
	// [0,1,2]   : [2,1,0],[1,2,0],[2,0,1],... : 3!/(2!*1!*0!) = 3
	// [1,1,1]   : [1,1,1]                     : 3!/(1!*1!*1!) = 6
	//  =>  (x + y + z)^3 =
	//        x^3 + y^3 + z^3
	//      + 3*x^2*y + 3*x*y^2 + 3*y^2*z + 3*y*z^2 + 3*x*z^2 + 3*x^2*z
	//      + 6*x*y*z
	//
	// multinomial power(+(x,y,z;0),4) example:
	// partition : compositions                : multinomial coefficient
	// [0,0,4]   : [4,0,0],[0,4,0],[0,0,4]     : 4!/(4!*0!*0!) = 1
	// [0,1,3]   : [3,1,0],[1,3,0],[3,0,1],... : 4!/(3!*1!*0!) = 4
	// [0,2,2]   : [2,2,0],[2,0,2],[0,2,2]     : 4!/(2!*2!*0!) = 6
	// [1,1,2]   : [2,1,1],[1,2,1],[1,1,2]     : 4!/(2!*1!*1!) = 12
	// (no [1,1,1,1] partition since it has too many parts)
	//  =>  (x + y + z)^4 =
	//        x^4 + y^4 + z^4
	//      + 4*x^3*y + 4*x*y^3 + 4*y^3*z + 4*y*z^3 + 4*x*z^3 + 4*x^3*z
	//      + 6*x^2*y^2 + 6*y^2*z^2 + 6*x^2*z^2
	//      + 12*x^2*y*z + 12*x*y^2*z + 12*x*y*z^2
	//
	// Summary:
	// r = 0
	// for k from 0 to n:
	//     f = c^(n-k)*binomial(n,k)
	//     for p in all partitions of n with m parts (including zero parts):
	//         h = f * multinomial coefficient of p
	//         for c in all compositions of p:
	//             t = 1
	//             for e in all elements of c:
	//                 t = t * a[e]^e
	//             r = r + h*t
	// return r

	epvector result;
	// The number of terms will be the number of combinatorial compositions,
	// i.e. the number of unordered arrangements of m nonnegative integers
	// which sum up to n.  It is frequently written as C_n(m) and directly
	// related with binomial coefficients: binomial(n+m-1,m-1).
	size_t result_size = binomial(numeric(n+a.nops()-1), numeric(a.nops()-1)).to_long();
	if (!a.overall_coeff.is_zero()) {
		// the result's overall_coeff is one of the terms
		--result_size;
	}
	result.reserve(result_size);

	// Iterate over all terms in binomial expansion of
	// S = power(+(x,...,z;c),n)
	//   = sum(binomial(n,k)*power(+(x,...,z;0),k)*c^(n-k), k=1..n) + c^n
	for (int k = 1; k <= n; ++k) {
		numeric binomial_coefficient;  // binomial(n,k)*c^(n-k)
		if (a.overall_coeff.is_zero()) {
			// degenerate case with zero overall_coeff:
			// apply multinomial theorem directly to power(+(x,...z;0),n)
			binomial_coefficient = 1;
			if (k < n) {
				continue;
			}
		} else {
			binomial_coefficient = binomial(numeric(n), numeric(k)) * pow(ex_to<numeric>(a.overall_coeff), numeric(n-k));
		}

		// Multinomial expansion of power(+(x,...,z;0),k)*c^(n-k):
		// Iterate over all partitions of k with exactly as many parts as
		// there are symbolic terms in the basis (including zero parts).
		partition_generator partitions(k, a.seq.size());
		do {
			const std::vector<int>& partition = partitions.current();
			// All monomials of this partition have the same number of terms and the same coefficient.
<<<<<<< HEAD
			const unsigned msize = count_if(partition.begin(), partition.end(), bind2nd(std::greater<int>(), 0));
=======
			const unsigned msize = std::count_if(partition.begin(), partition.end(), [](int i) { return i > 0; });
>>>>>>> 75eb4d8a
			const numeric coeff = multinomial_coefficient(partition) * binomial_coefficient;

			// Iterate over all compositions of the current partition.
			composition_generator compositions(partition);
			do {
				const std::vector<int>& exponent = compositions.current();
<<<<<<< HEAD
				exvector monomial;
=======
				epvector monomial;
>>>>>>> 75eb4d8a
				monomial.reserve(msize);
				numeric factor = coeff;
				for (unsigned i = 0; i < exponent.size(); ++i) {
					const ex & r = a.seq[i].rest;
					GINAC_ASSERT(!is_exactly_a<add>(r));
					GINAC_ASSERT(!is_exactly_a<power>(r) ||
						     !is_exactly_a<numeric>(ex_to<power>(r).exponent) ||
						     !ex_to<numeric>(ex_to<power>(r).exponent).is_pos_integer() ||
						     !is_exactly_a<add>(ex_to<power>(r).basis) ||
						     !is_exactly_a<mul>(ex_to<power>(r).basis) ||
						     !is_exactly_a<power>(ex_to<power>(r).basis));
					GINAC_ASSERT(is_exactly_a<numeric>(a.seq[i].coeff));
					const numeric & c = ex_to<numeric>(a.seq[i].coeff);
					if (exponent[i] == 0) {
						// optimize away
					} else if (exponent[i] == 1) {
						// optimized
<<<<<<< HEAD
						monomial.push_back(r);
						if (c != *_num1_p)
							factor = factor.mul(c);
					} else { // general case exponent[i] > 1
						monomial.push_back((new power(r, exponent[i]))->setflag(status_flags::dynallocated));
=======
						monomial.push_back(expair(r, _ex1));
						if (c != *_num1_p)
							factor = factor.mul(c);
					} else { // general case exponent[i] > 1
						monomial.push_back(expair(r, exponent[i]));
>>>>>>> 75eb4d8a
						if (c != *_num1_p)
							factor = factor.mul(c.power(exponent[i]));
					}
				}
<<<<<<< HEAD
				result.push_back(a.combine_ex_with_coeff_to_pair(mul(monomial).expand(options), factor));
=======
				result.push_back(expair(mul(std::move(monomial)).expand(options), factor));
>>>>>>> 75eb4d8a
			} while (compositions.next());
		} while (partitions.next());
	}

	GINAC_ASSERT(result.size() == result_size);
	if (a.overall_coeff.is_zero()) {
		return dynallocate<add>(std::move(result)).setflag(status_flags::expanded);
	} else {
		return dynallocate<add>(std::move(result), ex_to<numeric>(a.overall_coeff).power(n)).setflag(status_flags::expanded);
	}
}


/** Special case of power::expand_add. Expands a^2 where a is an add.
 *  @see power::expand_add */
ex power::expand_add_2(const add & a, unsigned options)
{
	epvector result;
	size_t result_size = (a.nops() * (a.nops()+1)) / 2;
	if (!a.overall_coeff.is_zero()) {
		// the result's overall_coeff is one of the terms
		--result_size;
	}
	result.reserve(result_size);

	auto last = a.seq.end();

	// power(+(x,...,z;c),2)=power(+(x,...,z;0),2)+2*c*+(x,...,z;0)+c*c
	// first part: ignore overall_coeff and expand other terms
	for (auto cit0=a.seq.begin(); cit0!=last; ++cit0) {
		const ex & r = cit0->rest;
		const ex & c = cit0->coeff;
		
		GINAC_ASSERT(!is_exactly_a<add>(r));
		GINAC_ASSERT(!is_exactly_a<power>(r) ||
		             !is_exactly_a<numeric>(ex_to<power>(r).exponent) ||
		             !ex_to<numeric>(ex_to<power>(r).exponent).is_pos_integer() ||
		             !is_exactly_a<add>(ex_to<power>(r).basis) ||
		             !is_exactly_a<mul>(ex_to<power>(r).basis) ||
		             !is_exactly_a<power>(ex_to<power>(r).basis));
		
		if (c.is_equal(_ex1)) {
			if (is_exactly_a<mul>(r)) {
				result.push_back(expair(expand_mul(ex_to<mul>(r), *_num2_p, options, true),
				                        _ex1));
			} else {
				result.push_back(expair(dynallocate<power>(r, _ex2),
				                        _ex1));
			}
		} else {
			if (is_exactly_a<mul>(r)) {
				result.push_back(expair(expand_mul(ex_to<mul>(r), *_num2_p, options, true),
				                        ex_to<numeric>(c).power_dyn(*_num2_p)));
			} else {
				result.push_back(expair(dynallocate<power>(r, _ex2),
				                        ex_to<numeric>(c).power_dyn(*_num2_p)));
			}
		}

		for (auto cit1=cit0+1; cit1!=last; ++cit1) {
			const ex & r1 = cit1->rest;
			const ex & c1 = cit1->coeff;
			result.push_back(expair(mul(r,r1).expand(options),
			                        _num2_p->mul(ex_to<numeric>(c)).mul_dyn(ex_to<numeric>(c1))));
		}
	}
	
	// second part: add terms coming from overall_coeff (if != 0)
	if (!a.overall_coeff.is_zero()) {
		for (auto & i : a.seq)
			result.push_back(a.combine_pair_with_coeff_to_pair(i, ex_to<numeric>(a.overall_coeff).mul_dyn(*_num2_p)));
	}

	GINAC_ASSERT(result.size() == result_size);

	if (a.overall_coeff.is_zero()) {
		return dynallocate<add>(std::move(result)).setflag(status_flags::expanded);
	} else {
		return dynallocate<add>(std::move(result), ex_to<numeric>(a.overall_coeff).power(2)).setflag(status_flags::expanded);
	}
}

/** Expand factors of m in m^n where m is a mul and n is an integer.
 *  @see power::expand */
ex power::expand_mul(const mul & m, const numeric & n, unsigned options, bool from_expand)
{
	GINAC_ASSERT(n.is_integer());

	if (n.is_zero()) {
		return _ex1;
	}

	// do not bother to rename indices if there are no any.
	if (!(options & expand_options::expand_rename_idx) &&
	    m.info(info_flags::has_indices))
		options |= expand_options::expand_rename_idx;
	// Leave it to multiplication since dummy indices have to be renamed
	if ((options & expand_options::expand_rename_idx) &&
	    (get_all_dummy_indices(m).size() > 0) && n.is_positive()) {
		ex result = m;
		exvector va = get_all_dummy_indices(m);
		sort(va.begin(), va.end(), ex_is_less());

		for (int i=1; i < n.to_int(); i++)
			result *= rename_dummy_indices_uniquely(va, m);
		return result;
	}

	epvector distrseq;
	distrseq.reserve(m.seq.size());
	bool need_reexpand = false;

	for (auto & cit : m.seq) {
		expair p = m.combine_pair_with_coeff_to_pair(cit, n);
		if (from_expand && is_exactly_a<add>(cit.rest) && ex_to<numeric>(p.coeff).is_pos_integer()) {
			// this happens when e.g. (a+b)^(1/2) gets squared and
			// the resulting product needs to be reexpanded
			need_reexpand = true;
		}
		distrseq.push_back(p);
	}

	const mul & result = dynallocate<mul>(std::move(distrseq), ex_to<numeric>(m.overall_coeff).power_dyn(n));
	if (need_reexpand)
		return ex(result).expand(options);
	if (from_expand)
		return result.setflag(status_flags::expanded);
	return result;
}

GINAC_BIND_UNARCHIVER(power);

} // namespace GiNaC<|MERGE_RESOLUTION|>--- conflicted
+++ resolved
@@ -679,21 +679,12 @@
 		// Re((a+I*b)^c)  w/  c ∈ ℤ
 		long N = ex_to<numeric>(c).to_long();
 		// Use real terms in Binomial expansion to construct
-<<<<<<< HEAD
-		// Re(expand(power(a+I*b, N))).
-		long NN = N > 0 ? N : -N;
-		ex numer = N > 0 ? _ex1 : power(power(a,2) + power(b,2), NN);
-		ex result = 0;
-		for (long n = 0; n <= NN; n += 2) {
-			ex term = binomial(NN, n) * power(a, NN-n) * power(b, n) / numer;
-=======
 		// Re(expand(pow(a+I*b, N))).
 		long NN = N > 0 ? N : -N;
 		ex numer = N > 0 ? _ex1 : pow(pow(a,2) + pow(b,2), NN);
 		ex result = 0;
 		for (long n = 0; n <= NN; n += 2) {
 			ex term = binomial(NN, n) * pow(a, NN-n) * pow(b, n) / numer;
->>>>>>> 75eb4d8a
 			if (n % 4 == 0) {
 				result += term;  // sign: I^n w/ n == 4*m
 			} else {
@@ -705,19 +696,12 @@
 
 	// Re((a+I*b)^(c+I*d))
 	const ex d = exponent.imag_part();
-<<<<<<< HEAD
-	return power(abs(basis),c)*exp(-d*atan2(b,a))*cos(c*atan2(b,a)+d*log(abs(basis)));
-=======
 	return pow(abs(basis),c) * exp(-d*atan2(b,a)) * cos(c*atan2(b,a)+d*log(abs(basis)));
->>>>>>> 75eb4d8a
 }
 
 ex power::imag_part() const
 {
-<<<<<<< HEAD
-=======
 	// basis == a+I*b, exponent == c+I*d
->>>>>>> 75eb4d8a
 	const ex a = basis.real_part();
 	const ex c = exponent.real_part();
 	if (basis.is_equal(a) && exponent.is_equal(c)) {
@@ -730,15 +714,6 @@
 		// Im((a+I*b)^c)  w/  c ∈ ℤ
 		long N = ex_to<numeric>(c).to_long();
 		// Use imaginary terms in Binomial expansion to construct
-<<<<<<< HEAD
-		// Im(expand(power(a+I*b, N))).
-		long p = N > 0 ? 1 : 3;  // modulus for positive sign
-		long NN = N > 0 ? N : -N;
-		ex numer = N > 0 ? _ex1 : power(power(a,2) + power(b,2), NN);
-		ex result = 0;
-		for (long n = 1; n <= NN; n += 2) {
-			ex term = binomial(NN, n) * power(a, NN-n) * power(b, n) / numer;
-=======
 		// Im(expand(pow(a+I*b, N))).
 		long p = N > 0 ? 1 : 3;  // modulus for positive sign
 		long NN = N > 0 ? N : -N;
@@ -746,7 +721,6 @@
 		ex result = 0;
 		for (long n = 1; n <= NN; n += 2) {
 			ex term = binomial(NN, n) * pow(a, NN-n) * pow(b, n) / numer;
->>>>>>> 75eb4d8a
 			if (n % 4 == p) {
 				result += term;  // sign: I^n w/ n == 4*m+p
 			} else {
@@ -758,11 +732,7 @@
 
 	// Im((a+I*b)^(c+I*d))
 	const ex d = exponent.imag_part();
-<<<<<<< HEAD
-	return power(abs(basis),c)*exp(-d*atan2(b,a))*sin(c*atan2(b,a)+d*log(abs(basis)));
-=======
 	return pow(abs(basis),c) * exp(-d*atan2(b,a)) * sin(c*atan2(b,a)+d*log(abs(basis)));
->>>>>>> 75eb4d8a
 }
 
 // protected
@@ -1195,22 +1165,14 @@
 		do {
 			const std::vector<int>& partition = partitions.current();
 			// All monomials of this partition have the same number of terms and the same coefficient.
-<<<<<<< HEAD
-			const unsigned msize = count_if(partition.begin(), partition.end(), bind2nd(std::greater<int>(), 0));
-=======
 			const unsigned msize = std::count_if(partition.begin(), partition.end(), [](int i) { return i > 0; });
->>>>>>> 75eb4d8a
 			const numeric coeff = multinomial_coefficient(partition) * binomial_coefficient;
 
 			// Iterate over all compositions of the current partition.
 			composition_generator compositions(partition);
 			do {
 				const std::vector<int>& exponent = compositions.current();
-<<<<<<< HEAD
-				exvector monomial;
-=======
 				epvector monomial;
->>>>>>> 75eb4d8a
 				monomial.reserve(msize);
 				numeric factor = coeff;
 				for (unsigned i = 0; i < exponent.size(); ++i) {
@@ -1228,28 +1190,16 @@
 						// optimize away
 					} else if (exponent[i] == 1) {
 						// optimized
-<<<<<<< HEAD
-						monomial.push_back(r);
-						if (c != *_num1_p)
-							factor = factor.mul(c);
-					} else { // general case exponent[i] > 1
-						monomial.push_back((new power(r, exponent[i]))->setflag(status_flags::dynallocated));
-=======
 						monomial.push_back(expair(r, _ex1));
 						if (c != *_num1_p)
 							factor = factor.mul(c);
 					} else { // general case exponent[i] > 1
 						monomial.push_back(expair(r, exponent[i]));
->>>>>>> 75eb4d8a
 						if (c != *_num1_p)
 							factor = factor.mul(c.power(exponent[i]));
 					}
 				}
-<<<<<<< HEAD
-				result.push_back(a.combine_ex_with_coeff_to_pair(mul(monomial).expand(options), factor));
-=======
 				result.push_back(expair(mul(std::move(monomial)).expand(options), factor));
->>>>>>> 75eb4d8a
 			} while (compositions.next());
 		} while (partitions.next());
 	}
