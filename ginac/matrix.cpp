/** @file matrix.cpp
 *
 *  Implementation of symbolic matrices */

/*
 *  GiNaC Copyright (C) 1999-2016 Johannes Gutenberg University Mainz, Germany
 *
 *  This program is free software; you can redistribute it and/or modify
 *  it under the terms of the GNU General Public License as published by
 *  the Free Software Foundation; either version 2 of the License, or
 *  (at your option) any later version.
 *
 *  This program is distributed in the hope that it will be useful,
 *  but WITHOUT ANY WARRANTY; without even the implied warranty of
 *  MERCHANTABILITY or FITNESS FOR A PARTICULAR PURPOSE.  See the
 *  GNU General Public License for more details.
 *
 *  You should have received a copy of the GNU General Public License
 *  along with this program; if not, write to the Free Software
 *  Foundation, Inc., 51 Franklin Street, Fifth Floor, Boston, MA  02110-1301  USA
 */

#include "matrix.h"
#include "numeric.h"
#include "lst.h"
#include "idx.h"
#include "indexed.h"
#include "add.h"
#include "power.h"
#include "symbol.h"
#include "operators.h"
#include "normal.h"
#include "archive.h"
#include "utils.h"

#include <algorithm>
#include <iostream>
#include <map>
#include <sstream>
#include <stdexcept>
#include <string>

namespace GiNaC {

GINAC_IMPLEMENT_REGISTERED_CLASS_OPT(matrix, basic,
  print_func<print_context>(&matrix::do_print).
  print_func<print_latex>(&matrix::do_print_latex).
  print_func<print_tree>(&matrix::do_print_tree).
  print_func<print_python_repr>(&matrix::do_print_python_repr))

//////////
// default constructor
//////////

/** Default ctor.  Initializes to 1 x 1-dimensional zero-matrix. */
matrix::matrix() : row(1), col(1), m(1, _ex0)
{
	setflag(status_flags::not_shareable);
}

//////////
// other constructors
//////////

// public

/** Very common ctor.  Initializes to r x c-dimensional zero-matrix.
 *
 *  @param r number of rows
 *  @param c number of cols */
matrix::matrix(unsigned r, unsigned c) : row(r), col(c), m(r*c, _ex0)
{
	setflag(status_flags::not_shareable);
}

/** Construct matrix from (flat) list of elements. If the list has fewer
 *  elements than the matrix, the remaining matrix elements are set to zero.
 *  If the list has more elements than the matrix, the excessive elements are
 *  thrown away. */
matrix::matrix(unsigned r, unsigned c, const lst & l)
  : row(r), col(c), m(r*c, _ex0)
{
	setflag(status_flags::not_shareable);

	size_t i = 0;
	for (auto & it : l) {
		size_t x = i % c;
		size_t y = i / c;
		if (y >= r)
			break; // matrix smaller than list: throw away excessive elements
		m[y*c+x] = it;
		++i;
	}
}

/** Construct a matrix from an 2 dimensional initializer list.
 *  Throws an exception if some row has a different length than all the others.
 */
matrix::matrix(std::initializer_list<std::initializer_list<ex>> l)
  : row(l.size()), col(l.begin()->size())
{
	setflag(status_flags::not_shareable);

	m.reserve(row*col);
	for (const auto & r : l) {
		unsigned c = 0;
		for (const auto & e : r) {
			m.push_back(e);
			++c;
		}
		if (c != col)
			throw std::invalid_argument("matrix::matrix{{}}: wrong dimension");
	}
}

// protected

/** Ctor from representation, for internal use only. */
matrix::matrix(unsigned r, unsigned c, const exvector & m2)
  : row(r), col(c), m(m2)
{
	setflag(status_flags::not_shareable);
}
matrix::matrix(unsigned r, unsigned c, exvector && m2)
  : row(r), col(c), m(std::move(m2))
{
	setflag(status_flags::not_shareable);
}

//////////
// archiving
//////////

void matrix::read_archive(const archive_node &n, lst &sym_lst)
{
	inherited::read_archive(n, sym_lst);

	if (!(n.find_unsigned("row", row)) || !(n.find_unsigned("col", col)))
		throw (std::runtime_error("unknown matrix dimensions in archive"));
	m.reserve(row * col);
	// XXX: default ctor inserts a zero element, we need to erase it here.
	m.pop_back();
	auto first = n.find_first("m");
	auto last = n.find_last("m");
	++last;
	for (auto i=first; i != last; ++i) {
		ex e;
		n.find_ex_by_loc(i, e, sym_lst);
		m.push_back(e);
	}
}
GINAC_BIND_UNARCHIVER(matrix);

void matrix::archive(archive_node &n) const
{
	inherited::archive(n);
	n.add_unsigned("row", row);
	n.add_unsigned("col", col);
	for (auto & i : m) {
		n.add_ex("m", i);
	}
}

//////////
// functions overriding virtual functions from base classes
//////////

// public

void matrix::print_elements(const print_context & c, const char *row_start, const char *row_end, const char *row_sep, const char *col_sep) const
{
	for (unsigned ro=0; ro<row; ++ro) {
		c.s << row_start;
		for (unsigned co=0; co<col; ++co) {
			m[ro*col+co].print(c);
			if (co < col-1)
				c.s << col_sep;
			else
				c.s << row_end;
		}
		if (ro < row-1)
			c.s << row_sep;
	}
}

void matrix::do_print(const print_context & c, unsigned level) const
{
	c.s << "[";
	print_elements(c, "[", "]", ",", ",");
	c.s << "]";
}

void matrix::do_print_latex(const print_latex & c, unsigned level) const
{
	c.s << "\\left(\\begin{array}{" << std::string(col,'c') << "}";
	print_elements(c, "", "", "\\\\", "&");
	c.s << "\\end{array}\\right)";
}

void matrix::do_print_python_repr(const print_python_repr & c, unsigned level) const
{
	c.s << class_name() << '(';
	print_elements(c, "[", "]", ",", ",");
	c.s << ')';
}

/** nops is defined to be rows x columns. */
size_t matrix::nops() const
{
	return static_cast<size_t>(row) * static_cast<size_t>(col);
}

/** returns matrix entry at position (i/col, i%col). */
ex matrix::op(size_t i) const
{
	GINAC_ASSERT(i<nops());
	
	return m[i];
}

/** returns writable matrix entry at position (i/col, i%col). */
ex & matrix::let_op(size_t i)
{
	GINAC_ASSERT(i<nops());
	
	ensure_if_modifiable();
	return m[i];
}

ex matrix::subs(const exmap & mp, unsigned options) const
{
	exvector m2(row * col);
	for (unsigned r=0; r<row; ++r)
		for (unsigned c=0; c<col; ++c)
			m2[r*col+c] = m[r*col+c].subs(mp, options);

	return matrix(row, col, std::move(m2)).subs_one_level(mp, options);
}

/** Complex conjugate every matrix entry. */
ex matrix::conjugate() const
{
	std::unique_ptr<exvector> ev(nullptr);
	for (auto i=m.begin(); i!=m.end(); ++i) {
		ex x = i->conjugate();
		if (ev) {
			ev->push_back(x);
			continue;
		}
		if (are_ex_trivially_equal(x, *i)) {
			continue;
		}
		ev.reset(new exvector);
		ev->reserve(m.size());
		for (auto j=m.begin(); j!=i; ++j) {
			ev->push_back(*j);
		}
		ev->push_back(x);
	}
	if (ev) {
		return matrix(row, col, std::move(*ev));
	}
	return *this;
}

ex matrix::real_part() const
{
	exvector v;
	v.reserve(m.size());
	for (auto & i : m)
		v.push_back(i.real_part());
	return matrix(row, col, std::move(v));
}

ex matrix::imag_part() const
{
	exvector v;
	v.reserve(m.size());
	for (auto & i : m)
		v.push_back(i.imag_part());
	return matrix(row, col, std::move(v));
}

// protected

int matrix::compare_same_type(const basic & other) const
{
	GINAC_ASSERT(is_exactly_a<matrix>(other));
	const matrix &o = static_cast<const matrix &>(other);
	
	// compare number of rows
	if (row != o.rows())
		return row < o.rows() ? -1 : 1;
	
	// compare number of columns
	if (col != o.cols())
		return col < o.cols() ? -1 : 1;
	
	// equal number of rows and columns, compare individual elements
	int cmpval;
	for (unsigned r=0; r<row; ++r) {
		for (unsigned c=0; c<col; ++c) {
			cmpval = ((*this)(r,c)).compare(o(r,c));
			if (cmpval!=0) return cmpval;
		}
	}
	// all elements are equal => matrices are equal;
	return 0;
}

bool matrix::match_same_type(const basic & other) const
{
	GINAC_ASSERT(is_exactly_a<matrix>(other));
	const matrix & o = static_cast<const matrix &>(other);
	
	// The number of rows and columns must be the same. This is necessary to
	// prevent a 2x3 matrix from matching a 3x2 one.
	return row == o.rows() && col == o.cols();
}

/** Automatic symbolic evaluation of an indexed matrix. */
ex matrix::eval_indexed(const basic & i) const
{
	GINAC_ASSERT(is_a<indexed>(i));
	GINAC_ASSERT(is_a<matrix>(i.op(0)));

	bool all_indices_unsigned = static_cast<const indexed &>(i).all_index_values_are(info_flags::nonnegint);

	// Check indices
	if (i.nops() == 2) {

		// One index, must be one-dimensional vector
		if (row != 1 && col != 1)
			throw (std::runtime_error("matrix::eval_indexed(): vector must have exactly 1 index"));

		const idx & i1 = ex_to<idx>(i.op(1));

		if (col == 1) {

			// Column vector
			if (!i1.get_dim().is_equal(row))
				throw (std::runtime_error("matrix::eval_indexed(): dimension of index must match number of vector elements"));

			// Index numeric -> return vector element
			if (all_indices_unsigned) {
				unsigned n1 = ex_to<numeric>(i1.get_value()).to_int();
				if (n1 >= row)
					throw (std::runtime_error("matrix::eval_indexed(): value of index exceeds number of vector elements"));
				return (*this)(n1, 0);
			}

		} else {

			// Row vector
			if (!i1.get_dim().is_equal(col))
				throw (std::runtime_error("matrix::eval_indexed(): dimension of index must match number of vector elements"));

			// Index numeric -> return vector element
			if (all_indices_unsigned) {
				unsigned n1 = ex_to<numeric>(i1.get_value()).to_int();
				if (n1 >= col)
					throw (std::runtime_error("matrix::eval_indexed(): value of index exceeds number of vector elements"));
				return (*this)(0, n1);
			}
		}

	} else if (i.nops() == 3) {

		// Two indices
		const idx & i1 = ex_to<idx>(i.op(1));
		const idx & i2 = ex_to<idx>(i.op(2));

		if (!i1.get_dim().is_equal(row))
			throw (std::runtime_error("matrix::eval_indexed(): dimension of first index must match number of rows"));
		if (!i2.get_dim().is_equal(col))
			throw (std::runtime_error("matrix::eval_indexed(): dimension of second index must match number of columns"));

		// Pair of dummy indices -> compute trace
		if (is_dummy_pair(i1, i2))
			return trace();

		// Both indices numeric -> return matrix element
		if (all_indices_unsigned) {
			unsigned n1 = ex_to<numeric>(i1.get_value()).to_int(), n2 = ex_to<numeric>(i2.get_value()).to_int();
			if (n1 >= row)
				throw (std::runtime_error("matrix::eval_indexed(): value of first index exceeds number of rows"));
			if (n2 >= col)
				throw (std::runtime_error("matrix::eval_indexed(): value of second index exceeds number of columns"));
			return (*this)(n1, n2);
		}

	} else
		throw (std::runtime_error("matrix::eval_indexed(): matrix must have exactly 2 indices"));

	return i.hold();
}

/** Sum of two indexed matrices. */
ex matrix::add_indexed(const ex & self, const ex & other) const
{
	GINAC_ASSERT(is_a<indexed>(self));
	GINAC_ASSERT(is_a<matrix>(self.op(0)));
	GINAC_ASSERT(is_a<indexed>(other));
	GINAC_ASSERT(self.nops() == 2 || self.nops() == 3);

	// Only add two matrices
	if (is_a<matrix>(other.op(0))) {
		GINAC_ASSERT(other.nops() == 2 || other.nops() == 3);

		const matrix &self_matrix = ex_to<matrix>(self.op(0));
		const matrix &other_matrix = ex_to<matrix>(other.op(0));

		if (self.nops() == 2 && other.nops() == 2) { // vector + vector

			if (self_matrix.row == other_matrix.row)
				return indexed(self_matrix.add(other_matrix), self.op(1));
			else if (self_matrix.row == other_matrix.col)
				return indexed(self_matrix.add(other_matrix.transpose()), self.op(1));

		} else if (self.nops() == 3 && other.nops() == 3) { // matrix + matrix

			if (self.op(1).is_equal(other.op(1)) && self.op(2).is_equal(other.op(2)))
				return indexed(self_matrix.add(other_matrix), self.op(1), self.op(2));
			else if (self.op(1).is_equal(other.op(2)) && self.op(2).is_equal(other.op(1)))
				return indexed(self_matrix.add(other_matrix.transpose()), self.op(1), self.op(2));

		}
	}

	// Don't know what to do, return unevaluated sum
	return self + other;
}

/** Product of an indexed matrix with a number. */
ex matrix::scalar_mul_indexed(const ex & self, const numeric & other) const
{
	GINAC_ASSERT(is_a<indexed>(self));
	GINAC_ASSERT(is_a<matrix>(self.op(0)));
	GINAC_ASSERT(self.nops() == 2 || self.nops() == 3);

	const matrix &self_matrix = ex_to<matrix>(self.op(0));

	if (self.nops() == 2)
		return indexed(self_matrix.mul(other), self.op(1));
	else // self.nops() == 3
		return indexed(self_matrix.mul(other), self.op(1), self.op(2));
}

/** Contraction of an indexed matrix with something else. */
bool matrix::contract_with(exvector::iterator self, exvector::iterator other, exvector & v) const
{
	GINAC_ASSERT(is_a<indexed>(*self));
	GINAC_ASSERT(is_a<indexed>(*other));
	GINAC_ASSERT(self->nops() == 2 || self->nops() == 3);
	GINAC_ASSERT(is_a<matrix>(self->op(0)));

	// Only contract with other matrices
	if (!is_a<matrix>(other->op(0)))
		return false;

	GINAC_ASSERT(other->nops() == 2 || other->nops() == 3);

	const matrix &self_matrix = ex_to<matrix>(self->op(0));
	const matrix &other_matrix = ex_to<matrix>(other->op(0));

	if (self->nops() == 2) {

		if (other->nops() == 2) { // vector * vector (scalar product)

			if (self_matrix.col == 1) {
				if (other_matrix.col == 1) {
					// Column vector * column vector, transpose first vector
					*self = self_matrix.transpose().mul(other_matrix)(0, 0);
				} else {
					// Column vector * row vector, swap factors
					*self = other_matrix.mul(self_matrix)(0, 0);
				}
			} else {
				if (other_matrix.col == 1) {
					// Row vector * column vector, perfect
					*self = self_matrix.mul(other_matrix)(0, 0);
				} else {
					// Row vector * row vector, transpose second vector
					*self = self_matrix.mul(other_matrix.transpose())(0, 0);
				}
			}
			*other = _ex1;
			return true;

		} else { // vector * matrix

			// B_i * A_ij = (B*A)_j (B is row vector)
			if (is_dummy_pair(self->op(1), other->op(1))) {
				if (self_matrix.row == 1)
					*self = indexed(self_matrix.mul(other_matrix), other->op(2));
				else
					*self = indexed(self_matrix.transpose().mul(other_matrix), other->op(2));
				*other = _ex1;
				return true;
			}

			// B_j * A_ij = (A*B)_i (B is column vector)
			if (is_dummy_pair(self->op(1), other->op(2))) {
				if (self_matrix.col == 1)
					*self = indexed(other_matrix.mul(self_matrix), other->op(1));
				else
					*self = indexed(other_matrix.mul(self_matrix.transpose()), other->op(1));
				*other = _ex1;
				return true;
			}
		}

	} else if (other->nops() == 3) { // matrix * matrix

		// A_ij * B_jk = (A*B)_ik
		if (is_dummy_pair(self->op(2), other->op(1))) {
			*self = indexed(self_matrix.mul(other_matrix), self->op(1), other->op(2));
			*other = _ex1;
			return true;
		}

		// A_ij * B_kj = (A*Btrans)_ik
		if (is_dummy_pair(self->op(2), other->op(2))) {
			*self = indexed(self_matrix.mul(other_matrix.transpose()), self->op(1), other->op(1));
			*other = _ex1;
			return true;
		}

		// A_ji * B_jk = (Atrans*B)_ik
		if (is_dummy_pair(self->op(1), other->op(1))) {
			*self = indexed(self_matrix.transpose().mul(other_matrix), self->op(2), other->op(2));
			*other = _ex1;
			return true;
		}

		// A_ji * B_kj = (B*A)_ki
		if (is_dummy_pair(self->op(1), other->op(2))) {
			*self = indexed(other_matrix.mul(self_matrix), other->op(1), self->op(2));
			*other = _ex1;
			return true;
		}
	}

	return false;
}


//////////
// non-virtual functions in this class
//////////

// public

/** Sum of matrices.
 *
 *  @exception logic_error (incompatible matrices) */
matrix matrix::add(const matrix & other) const
{
	if (col != other.col || row != other.row)
		throw std::logic_error("matrix::add(): incompatible matrices");
	
	exvector sum(this->m);
	auto ci = other.m.begin();
	for (auto & i : sum)
		i += *ci++;
	
	return matrix(row, col, std::move(sum));
}


/** Difference of matrices.
 *
 *  @exception logic_error (incompatible matrices) */
matrix matrix::sub(const matrix & other) const
{
	if (col != other.col || row != other.row)
		throw std::logic_error("matrix::sub(): incompatible matrices");
	
	exvector dif(this->m);
	auto ci = other.m.begin();
	for (auto & i : dif)
		i -= *ci++;
	
	return matrix(row, col, std::move(dif));
}


/** Product of matrices.
 *
 *  @exception logic_error (incompatible matrices) */
matrix matrix::mul(const matrix & other) const
{
	if (this->cols() != other.rows())
		throw std::logic_error("matrix::mul(): incompatible matrices");
	
	exvector prod(this->rows()*other.cols());
	
	for (unsigned r1=0; r1<this->rows(); ++r1) {
		for (unsigned c=0; c<this->cols(); ++c) {
			// Quick test: can we shortcut?
			if (m[r1*col+c].is_zero())
				continue;
			for (unsigned r2=0; r2<other.cols(); ++r2)
				prod[r1*other.col+r2] += (m[r1*col+c] * other.m[c*other.col+r2]);
		}
	}
	return matrix(row, other.col, std::move(prod));
}


/** Product of matrix and scalar. */
matrix matrix::mul(const numeric & other) const
{
	exvector prod(row * col);

	for (unsigned r=0; r<row; ++r)
		for (unsigned c=0; c<col; ++c)
			prod[r*col+c] = m[r*col+c] * other;

	return matrix(row, col, std::move(prod));
}


/** Product of matrix and scalar expression. */
matrix matrix::mul_scalar(const ex & other) const
{
	if (other.return_type() != return_types::commutative)
		throw std::runtime_error("matrix::mul_scalar(): non-commutative scalar");

	exvector prod(row * col);

	for (unsigned r=0; r<row; ++r)
		for (unsigned c=0; c<col; ++c)
			prod[r*col+c] = m[r*col+c] * other;

	return matrix(row, col, std::move(prod));
}


/** Power of a matrix.  Currently handles integer exponents only. */
matrix matrix::pow(const ex & expn) const
{
	if (col!=row)
		throw (std::logic_error("matrix::pow(): matrix not square"));
	
	if (is_exactly_a<numeric>(expn)) {
		// Integer cases are computed by successive multiplication, using the
		// obvious shortcut of storing temporaries, like A^4 == (A*A)*(A*A).
		if (expn.info(info_flags::integer)) {
			numeric b = ex_to<numeric>(expn);
			matrix A(row,col);
			if (expn.info(info_flags::negative)) {
				b *= -1;
				A = this->inverse();
			} else {
				A = *this;
			}
			matrix C(row,col);
			for (unsigned r=0; r<row; ++r)
				C(r,r) = _ex1;
			if (b.is_zero())
				return C;
			// This loop computes the representation of b in base 2 from right
			// to left and multiplies the factors whenever needed.  Note
			// that this is not entirely optimal but close to optimal and
			// "better" algorithms are much harder to implement.  (See Knuth,
			// TAoCP2, section "Evaluation of Powers" for a good discussion.)
			while (b!=*_num1_p) {
				if (b.is_odd()) {
					C = C.mul(A);
					--b;
				}
				b /= *_num2_p;  // still integer.
				A = A.mul(A);
			}
			return A.mul(C);
		}
	}
	throw (std::runtime_error("matrix::pow(): don't know how to handle exponent"));
}


/** operator() to access elements for reading.
 *
 *  @param ro row of element
 *  @param co column of element
 *  @exception range_error (index out of range) */
const ex & matrix::operator() (unsigned ro, unsigned co) const
{
	if (ro>=row || co>=col)
		throw (std::range_error("matrix::operator(): index out of range"));

	return m[ro*col+co];
}


/** operator() to access elements for writing.
 *
 *  @param ro row of element
 *  @param co column of element
 *  @exception range_error (index out of range) */
ex & matrix::operator() (unsigned ro, unsigned co)
{
	if (ro>=row || co>=col)
		throw (std::range_error("matrix::operator(): index out of range"));

	ensure_if_modifiable();
	return m[ro*col+co];
}


/** Transposed of an m x n matrix, producing a new n x m matrix object that
 *  represents the transposed. */
matrix matrix::transpose() const
{
	exvector trans(this->cols()*this->rows());
	
	for (unsigned r=0; r<this->cols(); ++r)
		for (unsigned c=0; c<this->rows(); ++c)
			trans[r*this->rows()+c] = m[c*this->cols()+r];
	
	return matrix(this->cols(), this->rows(), std::move(trans));
}

/** Determinant of square matrix.  This routine doesn't actually calculate the
 *  determinant, it only implements some heuristics about which algorithm to
 *  run.  If all the elements of the matrix are elements of an integral domain
 *  the determinant is also in that integral domain and the result is expanded
 *  only.  If one or more elements are from a quotient field the determinant is
 *  usually also in that quotient field and the result is normalized before it
 *  is returned.  This implies that the determinant of the symbolic 2x2 matrix
 *  [[a/(a-b),1],[b/(a-b),1]] is returned as unity.  (In this respect, it
 *  behaves like MapleV and unlike Mathematica.)
 *
 *  @param     algo allows to chose an algorithm
 *  @return    the determinant as a new expression
 *  @exception logic_error (matrix not square)
 *  @see       determinant_algo */
ex matrix::determinant(unsigned algo) const
{
	if (row!=col)
		throw (std::logic_error("matrix::determinant(): matrix not square"));
	GINAC_ASSERT(row*col==m.capacity());
	
	// Gather some statistical information about this matrix:
	bool numeric_flag = true;
	bool normal_flag = false;
	unsigned sparse_count = 0;  // counts non-zero elements
	for (auto r : m) {
		if (!r.info(info_flags::numeric))
			numeric_flag = false;
		exmap srl;  // symbol replacement list
		ex rtest = r.to_rational(srl);
		if (!rtest.is_zero())
			++sparse_count;
		if (!rtest.info(info_flags::crational_polynomial) &&
		     rtest.info(info_flags::rational_function))
			normal_flag = true;
	}
	
	// Here is the heuristics in case this routine has to decide:
	if (algo == determinant_algo::automatic) {
		// Minor expansion is generally a good guess:
		algo = determinant_algo::laplace;
		// Does anybody know when a matrix is really sparse?
		// Maybe <~row/2.236 nonzero elements average in a row?
		if (row>3 && 5*sparse_count<=row*col)
			algo = determinant_algo::bareiss;
		// Purely numeric matrix can be handled by Gauss elimination.
		// This overrides any prior decisions.
		if (numeric_flag)
			algo = determinant_algo::gauss;
	}
	
	// Trap the trivial case here, since some algorithms don't like it
	if (this->row==1) {
		// for consistency with non-trivial determinants...
		if (normal_flag)
			return m[0].normal();
		else
			return m[0].expand();
	}

	// Compute the determinant
	switch(algo) {
		case determinant_algo::gauss: {
			ex det = 1;
			matrix tmp(*this);
			int sign = tmp.gauss_elimination(true);
			for (unsigned d=0; d<row; ++d)
				det *= tmp.m[d*col+d];
			if (normal_flag)
				return (sign*det).normal();
			else
				return (sign*det).normal().expand();
		}
		case determinant_algo::bareiss: {
			matrix tmp(*this);
			int sign;
			sign = tmp.fraction_free_elimination(true);
			if (normal_flag)
				return (sign*tmp.m[row*col-1]).normal();
			else
				return (sign*tmp.m[row*col-1]).expand();
		}
		case determinant_algo::divfree: {
			matrix tmp(*this);
			int sign;
			sign = tmp.division_free_elimination(true);
			if (sign==0)
				return _ex0;
			ex det = tmp.m[row*col-1];
			// factor out accumulated bogus slag
			for (unsigned d=0; d<row-2; ++d)
				for (unsigned j=0; j<row-d-2; ++j)
					det = (det/tmp.m[d*col+d]).normal();
			return (sign*det);
		}
		case determinant_algo::laplace:
		default: {
			// This is the minor expansion scheme.  We always develop such
			// that the smallest minors (i.e, the trivial 1x1 ones) are on the
			// rightmost column.  For this to be efficient, empirical tests
			// have shown that the emptiest columns (i.e. the ones with most
			// zeros) should be the ones on the right hand side -- although
			// this might seem counter-intuitive (and in contradiction to some
			// literature like the FORM manual).  Please go ahead and test it
			// if you don't believe me!  Therefore we presort the columns of
			// the matrix:
			typedef std::pair<unsigned,unsigned> uintpair;
			std::vector<uintpair> c_zeros;  // number of zeros in column
			for (unsigned c=0; c<col; ++c) {
				unsigned acc = 0;
				for (unsigned r=0; r<row; ++r)
					if (m[r*col+c].is_zero())
						++acc;
				c_zeros.push_back(uintpair(acc,c));
			}
			std::sort(c_zeros.begin(),c_zeros.end());
			std::vector<unsigned> pre_sort;
			for (auto & i : c_zeros)
				pre_sort.push_back(i.second);
			std::vector<unsigned> pre_sort_test(pre_sort); // permutation_sign() modifies the vector so we make a copy here
			int sign = permutation_sign(pre_sort_test.begin(), pre_sort_test.end());
			exvector result(row*col);  // represents sorted matrix
			unsigned c = 0;
			for (auto & it : pre_sort) {
				for (unsigned r=0; r<row; ++r)
					result[r*col+c] = m[r*col+it];
				++c;
			}
			
			if (normal_flag)
				return (sign*matrix(row, col, std::move(result)).determinant_minor()).normal();
			else
				return sign*matrix(row, col, std::move(result)).determinant_minor();
		}
	}
}


/** Trace of a matrix.  The result is normalized if it is in some quotient
 *  field and expanded only otherwise.  This implies that the trace of the
 *  symbolic 2x2 matrix [[a/(a-b),x],[y,b/(b-a)]] is recognized to be unity.
 *
 *  @return    the sum of diagonal elements
 *  @exception logic_error (matrix not square) */
ex matrix::trace() const
{
	if (row != col)
		throw (std::logic_error("matrix::trace(): matrix not square"));
	
	ex tr;
	for (unsigned r=0; r<col; ++r)
		tr += m[r*col+r];
	
	if (tr.info(info_flags::rational_function) &&
	   !tr.info(info_flags::crational_polynomial))
		return tr.normal();
	else
		return tr.expand();
}


/** Characteristic Polynomial.  Following mathematica notation the
 *  characteristic polynomial of a matrix M is defined as the determinant of
 *  (M - lambda * 1) where 1 stands for the unit matrix of the same dimension
 *  as M.  Note that some CASs define it with a sign inside the determinant
 *  which gives rise to an overall sign if the dimension is odd.  This method
 *  returns the characteristic polynomial collected in powers of lambda as a
 *  new expression.
 *
 *  @return    characteristic polynomial as new expression
 *  @exception logic_error (matrix not square)
 *  @see       matrix::determinant() */
ex matrix::charpoly(const ex & lambda) const
{
	if (row != col)
		throw (std::logic_error("matrix::charpoly(): matrix not square"));
	
	bool numeric_flag = true;
	for (auto & r : m) {
		if (!r.info(info_flags::numeric)) {
			numeric_flag = false;
			break;
		}
	}
	
	// The pure numeric case is traditionally rather common.  Hence, it is
	// trapped and we use Leverrier's algorithm which goes as row^3 for
	// every coefficient.  The expensive part is the matrix multiplication.
	if (numeric_flag) {

		matrix B(*this);
		ex c = B.trace();
		ex poly = power(lambda, row) - c*power(lambda, row-1);
		for (unsigned i=1; i<row; ++i) {
			for (unsigned j=0; j<row; ++j)
				B.m[j*col+j] -= c;
			B = this->mul(B);
			c = B.trace() / ex(i+1);
			poly -= c*power(lambda, row-i-1);
		}
		if (row%2)
			return -poly;
		else
			return poly;

	} else {
	
		matrix M(*this);
		for (unsigned r=0; r<col; ++r)
			M.m[r*col+r] -= lambda;
	
		return M.determinant().collect(lambda);
	}
}


/** Inverse of this matrix.
 *
 *  @return    the inverted matrix
 *  @exception logic_error (matrix not square)
 *  @exception runtime_error (singular matrix) */
matrix matrix::inverse() const
{
	if (row != col)
		throw (std::logic_error("matrix::inverse(): matrix not square"));
	
	// This routine actually doesn't do anything fancy at all.  We compute the
	// inverse of the matrix A by solving the system A * A^{-1} == Id.
	
	// First populate the identity matrix supposed to become the right hand side.
	matrix identity(row,col);
	for (unsigned i=0; i<row; ++i)
		identity(i,i) = _ex1;
	
	// Populate a dummy matrix of variables, just because of compatibility with
	// matrix::solve() which wants this (for compatibility with under-determined
	// systems of equations).
	matrix vars(row,col);
	for (unsigned r=0; r<row; ++r)
		for (unsigned c=0; c<col; ++c)
			vars(r,c) = symbol();
	
	matrix sol(row,col);
	try {
		sol = this->solve(vars,identity);
	} catch (const std::runtime_error & e) {
	    if (e.what()==std::string("matrix::solve(): inconsistent linear system"))
			throw (std::runtime_error("matrix::inverse(): singular matrix"));
		else
			throw;
	}
	return sol;
}


/** Solve a linear system consisting of a m x n matrix and a m x p right hand
 *  side by applying an elimination scheme to the augmented matrix.
 *
 *  @param vars n x p matrix, all elements must be symbols 
 *  @param rhs m x p matrix
 *  @param algo selects the solving algorithm
 *  @return n x p solution matrix
 *  @exception logic_error (incompatible matrices)
 *  @exception invalid_argument (1st argument must be matrix of symbols)
 *  @exception runtime_error (inconsistent linear system)
 *  @see       solve_algo */
matrix matrix::solve(const matrix & vars,
                     const matrix & rhs,
                     unsigned algo) const
{
	const unsigned m = this->rows();
	const unsigned n = this->cols();
	const unsigned p = rhs.cols();
	
	// syntax checks    
	if ((rhs.rows() != m) || (vars.rows() != n) || (vars.col != p))
		throw (std::logic_error("matrix::solve(): incompatible matrices"));
	for (unsigned ro=0; ro<n; ++ro)
		for (unsigned co=0; co<p; ++co)
			if (!vars(ro,co).info(info_flags::symbol))
				throw (std::invalid_argument("matrix::solve(): 1st argument must be matrix of symbols"));
	
	// build the augmented matrix of *this with rhs attached to the right
	matrix aug(m,n+p);
	for (unsigned r=0; r<m; ++r) {
		for (unsigned c=0; c<n; ++c)
			aug.m[r*(n+p)+c] = this->m[r*n+c];
		for (unsigned c=0; c<p; ++c)
			aug.m[r*(n+p)+c+n] = rhs.m[r*p+c];
	}
	
	// Gather some statistical information about the augmented matrix:
	bool numeric_flag = true;
	for (auto & r : aug.m) {
		if (!r.info(info_flags::numeric)) {
			numeric_flag = false;
			break;
		}
	}
	
	// Here is the heuristics in case this routine has to decide:
	if (algo == solve_algo::automatic) {
		// Bareiss (fraction-free) elimination is generally a good guess:
		algo = solve_algo::bareiss;
		// For m<3, Bareiss elimination is equivalent to division free
		// elimination but has more logistic overhead
		if (m<3)
			algo = solve_algo::divfree;
		// This overrides any prior decisions.
		if (numeric_flag)
			algo = solve_algo::gauss;
	}
	
	// Eliminate the augmented matrix:
	switch(algo) {
		case solve_algo::gauss:
			aug.gauss_elimination();
			break;
		case solve_algo::divfree:
			aug.division_free_elimination();
			break;
		case solve_algo::bareiss:
		default:
			aug.fraction_free_elimination();
	}
	
	// assemble the solution matrix:
	matrix sol(n,p);
	for (unsigned co=0; co<p; ++co) {
		unsigned last_assigned_sol = n+1;
		for (int r=m-1; r>=0; --r) {
			unsigned fnz = 1;    // first non-zero in row
			while ((fnz<=n) && (aug.m[r*(n+p)+(fnz-1)].is_zero()))
				++fnz;
			if (fnz>n) {
				// row consists only of zeros, corresponding rhs must be 0, too
				if (!aug.m[r*(n+p)+n+co].is_zero()) {
					throw (std::runtime_error("matrix::solve(): inconsistent linear system"));
				}
			} else {
				// assign solutions for vars between fnz+1 and
				// last_assigned_sol-1: free parameters
				for (unsigned c=fnz; c<last_assigned_sol-1; ++c)
					sol(c,co) = vars.m[c*p+co];
				ex e = aug.m[r*(n+p)+n+co];
				for (unsigned c=fnz; c<n; ++c)
					e -= aug.m[r*(n+p)+c]*sol.m[c*p+co];
				sol(fnz-1,co) = (e/(aug.m[r*(n+p)+(fnz-1)])).normal();
				last_assigned_sol = fnz;
			}
		}
		// assign solutions for vars between 1 and
		// last_assigned_sol-1: free parameters
		for (unsigned ro=0; ro<last_assigned_sol-1; ++ro)
			sol(ro,co) = vars(ro,co);
	}
	
	return sol;
}


/** Compute the rank of this matrix. */
unsigned matrix::rank() const
{
	// Method:
	// Transform this matrix into upper echelon form and then count the
	// number of non-zero rows.

	GINAC_ASSERT(row*col==m.capacity());

	// Actually, any elimination scheme will do since we are only
	// interested in the echelon matrix' zeros.
	matrix to_eliminate = *this;
	to_eliminate.fraction_free_elimination();

	unsigned r = row*col;  // index of last non-zero element
	while (r--) {
		if (!to_eliminate.m[r].is_zero())
			return 1+r/col;
	}
	return 0;
}


// protected

/** Recursive determinant for small matrices having at least one symbolic
 *  entry.  The basic algorithm, known as Laplace-expansion, is enhanced by
 *  some bookkeeping to avoid calculation of the same submatrices ("minors")
 *  more than once.  According to W.M.Gentleman and S.C.Johnson this algorithm
 *  is better than elimination schemes for matrices of sparse multivariate
 *  polynomials and also for matrices of dense univariate polynomials if the
 *  matrix' dimension is larger than 7.
 *
 *  @return the determinant as a new expression (in expanded form)
 *  @see matrix::determinant() */
ex matrix::determinant_minor() const
{
	// for small matrices the algorithm does not make any sense:
	const unsigned n = this->cols();
	if (n==1)
		return m[0].expand();
	if (n==2)
		return (m[0]*m[3]-m[2]*m[1]).expand();
	if (n==3)
		return (m[0]*m[4]*m[8]-m[0]*m[5]*m[7]-
		        m[1]*m[3]*m[8]+m[2]*m[3]*m[7]+
		        m[1]*m[5]*m[6]-m[2]*m[4]*m[6]).expand();
	
	// This algorithm can best be understood by looking at a naive
	// implementation of Laplace-expansion, like this one:
	// ex det;
	// matrix minorM(this->rows()-1,this->cols()-1);
	// for (unsigned r1=0; r1<this->rows(); ++r1) {
	//     // shortcut if element(r1,0) vanishes
	//     if (m[r1*col].is_zero())
	//         continue;
	//     // assemble the minor matrix
	//     for (unsigned r=0; r<minorM.rows(); ++r) {
	//         for (unsigned c=0; c<minorM.cols(); ++c) {
	//             if (r<r1)
	//                 minorM(r,c) = m[r*col+c+1];
	//             else
	//                 minorM(r,c) = m[(r+1)*col+c+1];
	//         }
	//     }
	//     // recurse down and care for sign:
	//     if (r1%2)
	//         det -= m[r1*col] * minorM.determinant_minor();
	//     else
	//         det += m[r1*col] * minorM.determinant_minor();
	// }
	// return det.expand();
	// What happens is that while proceeding down many of the minors are
	// computed more than once.  In particular, there are binomial(n,k)
	// kxk minors and each one is computed factorial(n-k) times.  Therefore
	// it is reasonable to store the results of the minors.  We proceed from
	// right to left.  At each column c we only need to retrieve the minors
	// calculated in step c-1.  We therefore only have to store at most 
	// 2*binomial(n,n/2) minors.
	
	// Unique flipper counter for partitioning into minors
	std::vector<unsigned> Pkey;
	Pkey.reserve(n);
	// key for minor determinant (a subpartition of Pkey)
	std::vector<unsigned> Mkey;
	Mkey.reserve(n-1);
	// we store our subminors in maps, keys being the rows they arise from
	typedef std::map<std::vector<unsigned>,class ex> Rmap;
	typedef std::map<std::vector<unsigned>,class ex>::value_type Rmap_value;
	Rmap A;
	Rmap B;
	ex det;
	// initialize A with last column:
	for (unsigned r=0; r<n; ++r) {
		Pkey.erase(Pkey.begin(),Pkey.end());
		Pkey.push_back(r);
		A.insert(Rmap_value(Pkey,m[n*(r+1)-1]));
	}
	// proceed from right to left through matrix
	for (int c=n-2; c>=0; --c) {
		Pkey.erase(Pkey.begin(),Pkey.end());  // don't change capacity
		Mkey.erase(Mkey.begin(),Mkey.end());
		for (unsigned i=0; i<n-c; ++i)
			Pkey.push_back(i);
		unsigned fc = 0;  // controls logic for our strange flipper counter
		do {
			det = _ex0;
			for (unsigned r=0; r<n-c; ++r) {
				// maybe there is nothing to do?
				if (m[Pkey[r]*n+c].is_zero())
					continue;
				// create the sorted key for all possible minors
				Mkey.erase(Mkey.begin(),Mkey.end());
				for (unsigned i=0; i<n-c; ++i)
					if (i!=r)
						Mkey.push_back(Pkey[i]);
				// Fetch the minors and compute the new determinant
				if (r%2)
					det -= m[Pkey[r]*n+c]*A[Mkey];
				else
					det += m[Pkey[r]*n+c]*A[Mkey];
			}
			// prevent build-up of deep nesting of expressions saves time:
			det = det.expand();
			// store the new determinant at its place in B:
			if (!det.is_zero())
				B.insert(Rmap_value(Pkey,det));
			// increment our strange flipper counter
			for (fc=n-c; fc>0; --fc) {
				++Pkey[fc-1];
				if (Pkey[fc-1]<fc+c)
					break;
			}
			if (fc<n-c && fc>0)
				for (unsigned j=fc; j<n-c; ++j)
					Pkey[j] = Pkey[j-1]+1;
		} while(fc);
		// next column, clear B and change the role of A and B:
		A = std::move(B);
	}
	
	return det;
}


/** Perform the steps of an ordinary Gaussian elimination to bring the m x n
 *  matrix into an upper echelon form.  The algorithm is ok for matrices
 *  with numeric coefficients but quite unsuited for symbolic matrices.
 *
 *  @param det may be set to true to save a lot of space if one is only
 *  interested in the diagonal elements (i.e. for calculating determinants).
 *  The others are set to zero in this case.
 *  @return sign is 1 if an even number of rows was swapped, -1 if an odd
 *  number of rows was swapped and 0 if the matrix is singular. */
int matrix::gauss_elimination(const bool det)
{
	ensure_if_modifiable();
	const unsigned m = this->rows();
	const unsigned n = this->cols();
	GINAC_ASSERT(!det || n==m);
	int sign = 1;
	
	unsigned r0 = 0;
	for (unsigned c0=0; c0<n && r0<m-1; ++c0) {
		int indx = pivot(r0, c0, true);
		if (indx == -1) {
			sign = 0;
			if (det)
				return 0;  // leaves *this in a messy state
		}
		if (indx>=0) {
			if (indx > 0)
				sign = -sign;
			for (unsigned r2=r0+1; r2<m; ++r2) {
				if (!this->m[r2*n+c0].is_zero()) {
					// yes, there is something to do in this row
					ex piv = this->m[r2*n+c0] / this->m[r0*n+c0];
					for (unsigned c=c0+1; c<n; ++c) {
						this->m[r2*n+c] -= piv * this->m[r0*n+c];
						if (!this->m[r2*n+c].info(info_flags::numeric))
							this->m[r2*n+c] = this->m[r2*n+c].normal();
					}
				}
				// fill up left hand side with zeros
				for (unsigned c=r0; c<=c0; ++c)
					this->m[r2*n+c] = _ex0;
			}
			if (det) {
				// save space by deleting no longer needed elements
				for (unsigned c=r0+1; c<n; ++c)
					this->m[r0*n+c] = _ex0;
			}
			++r0;
		}
	}
	// clear remaining rows
	for (unsigned r=r0+1; r<m; ++r) {
		for (unsigned c=0; c<n; ++c)
			this->m[r*n+c] = _ex0;
	}

	return sign;
}


/** Perform the steps of division free elimination to bring the m x n matrix
 *  into an upper echelon form.
 *
 *  @param det may be set to true to save a lot of space if one is only
 *  interested in the diagonal elements (i.e. for calculating determinants).
 *  The others are set to zero in this case.
 *  @return sign is 1 if an even number of rows was swapped, -1 if an odd
 *  number of rows was swapped and 0 if the matrix is singular. */
int matrix::division_free_elimination(const bool det)
{
	ensure_if_modifiable();
	const unsigned m = this->rows();
	const unsigned n = this->cols();
	GINAC_ASSERT(!det || n==m);
	int sign = 1;
	
	unsigned r0 = 0;
	for (unsigned c0=0; c0<n && r0<m-1; ++c0) {
		int indx = pivot(r0, c0, true);
		if (indx==-1) {
			sign = 0;
			if (det)
				return 0;  // leaves *this in a messy state
		}
		if (indx>=0) {
			if (indx>0)
				sign = -sign;
			for (unsigned r2=r0+1; r2<m; ++r2) {
				for (unsigned c=c0+1; c<n; ++c)
					this->m[r2*n+c] = (this->m[r0*n+c0]*this->m[r2*n+c] - this->m[r2*n+c0]*this->m[r0*n+c]).expand();
				// fill up left hand side with zeros
				for (unsigned c=r0; c<=c0; ++c)
					this->m[r2*n+c] = _ex0;
			}
			if (det) {
				// save space by deleting no longer needed elements
				for (unsigned c=r0+1; c<n; ++c)
					this->m[r0*n+c] = _ex0;
			}
			++r0;
		}
	}
	// clear remaining rows
	for (unsigned r=r0+1; r<m; ++r) {
		for (unsigned c=0; c<n; ++c)
			this->m[r*n+c] = _ex0;
	}

	return sign;
}


/** Perform the steps of Bareiss' one-step fraction free elimination to bring
 *  the matrix into an upper echelon form.  Fraction free elimination means
 *  that divide is used straightforwardly, without computing GCDs first.  This
 *  is possible, since we know the divisor at each step.
 *  
 *  @param det may be set to true to save a lot of space if one is only
 *  interested in the last element (i.e. for calculating determinants). The
 *  others are set to zero in this case.
 *  @return sign is 1 if an even number of rows was swapped, -1 if an odd
 *  number of rows was swapped and 0 if the matrix is singular. */
int matrix::fraction_free_elimination(const bool det)
{
	// Method:
	// (single-step fraction free elimination scheme, already known to Jordan)
	//
	// Usual division-free elimination sets m[0](r,c) = m(r,c) and then sets
	//     m[k+1](r,c) = m[k](k,k) * m[k](r,c) - m[k](r,k) * m[k](k,c).
	//
	// Bareiss (fraction-free) elimination in addition divides that element
	// by m[k-1](k-1,k-1) for k>1, where it can be shown by means of the
	// Sylvester identity that this really divides m[k+1](r,c).
	//
	// We also allow rational functions where the original prove still holds.
	// However, we must care for numerator and denominator separately and
	// "manually" work in the integral domains because of subtle cancellations
	// (see below).  This blows up the bookkeeping a bit and the formula has
	// to be modified to expand like this (N{x} stands for numerator of x,
	// D{x} for denominator of x):
	//     N{m[k+1](r,c)} = N{m[k](k,k)}*N{m[k](r,c)}*D{m[k](r,k)}*D{m[k](k,c)}
	//                     -N{m[k](r,k)}*N{m[k](k,c)}*D{m[k](k,k)}*D{m[k](r,c)}
	//     D{m[k+1](r,c)} = D{m[k](k,k)}*D{m[k](r,c)}*D{m[k](r,k)}*D{m[k](k,c)}
	// where for k>1 we now divide N{m[k+1](r,c)} by
	//     N{m[k-1](k-1,k-1)}
	// and D{m[k+1](r,c)} by
	//     D{m[k-1](k-1,k-1)}.
	
	ensure_if_modifiable();
	const unsigned m = this->rows();
	const unsigned n = this->cols();
	GINAC_ASSERT(!det || n==m);
	int sign = 1;
	if (m==1)
		return 1;
	ex divisor_n = 1;
	ex divisor_d = 1;
	ex dividend_n;
	ex dividend_d;
	
	// We populate temporary matrices to subsequently operate on.  There is
	// one holding numerators and another holding denominators of entries.
	// This is a must since the evaluator (or even earlier mul's constructor)
	// might cancel some trivial element which causes divide() to fail.  The
	// elements are normalized first (yes, even though this algorithm doesn't
	// need GCDs) since the elements of *this might be unnormalized, which
	// makes things more complicated than they need to be.
	matrix tmp_n(*this);
	matrix tmp_d(m,n);  // for denominators, if needed
	exmap srl;  // symbol replacement list
	auto tmp_n_it = tmp_n.m.begin(), tmp_d_it = tmp_d.m.begin();
	for (auto & it : this->m) {
		ex nd = it.normal().to_rational(srl).numer_denom();
		*tmp_n_it++ = nd.op(0);
		*tmp_d_it++ = nd.op(1);
	}
	
	unsigned r0 = 0;
	for (unsigned c0=0; c0<n && r0<m-1; ++c0) {
		// When trying to find a pivot, we should try a bit harder than expand().
		// Searching the first non-zero element in-place here instead of calling
		// pivot() allows us to do no more substitutions and back-substitutions
		// than are actually necessary.
		unsigned indx = r0;
		while ((indx<m) &&
		       (tmp_n[indx*n+c0].subs(srl, subs_options::no_pattern).expand().is_zero()))
			++indx;
		if (indx==m) {
			// all elements in column c0 below row r0 vanish
			sign = 0;
			if (det)
				return 0;
		} else {
			if (indx>r0) {
				// Matrix needs pivoting, swap rows r0 and indx of tmp_n and tmp_d.
				sign = -sign;
				for (unsigned c=c0; c<n; ++c) {
					tmp_n.m[n*indx+c].swap(tmp_n.m[n*r0+c]);
					tmp_d.m[n*indx+c].swap(tmp_d.m[n*r0+c]);
				}
			}
			for (unsigned r2=r0+1; r2<m; ++r2) {
				for (unsigned c=c0+1; c<n; ++c) {
					dividend_n = (tmp_n.m[r0*n+c0]*tmp_n.m[r2*n+c]*
					              tmp_d.m[r2*n+c0]*tmp_d.m[r0*n+c]
					             -tmp_n.m[r2*n+c0]*tmp_n.m[r0*n+c]*
					              tmp_d.m[r0*n+c0]*tmp_d.m[r2*n+c]).expand();
					dividend_d = (tmp_d.m[r2*n+c0]*tmp_d.m[r0*n+c]*
					              tmp_d.m[r0*n+c0]*tmp_d.m[r2*n+c]).expand();
					bool check = divide(dividend_n, divisor_n,
					                    tmp_n.m[r2*n+c], true);
					check &= divide(dividend_d, divisor_d,
					                tmp_d.m[r2*n+c], true);
					GINAC_ASSERT(check);
				}
				// fill up left hand side with zeros
				for (unsigned c=r0; c<=c0; ++c)
					tmp_n.m[r2*n+c] = _ex0;
			}
			if (c0<n && r0<m-1) {
				// compute next iteration's divisor
				divisor_n = tmp_n.m[r0*n+c0].expand();
				divisor_d = tmp_d.m[r0*n+c0].expand();
				if (det) {
					// save space by deleting no longer needed elements
					for (unsigned c=0; c<n; ++c) {
						tmp_n.m[r0*n+c] = _ex0;
						tmp_d.m[r0*n+c] = _ex1;
					}
				}
			}
			++r0;
		}
	}
	// clear remaining rows
	for (unsigned r=r0+1; r<m; ++r) {
		for (unsigned c=0; c<n; ++c)
			tmp_n.m[r*n+c] = _ex0;
	}

	// repopulate *this matrix:
	tmp_n_it = tmp_n.m.begin();
	tmp_d_it = tmp_d.m.begin();
	for (auto & it : this->m)
		it = ((*tmp_n_it++)/(*tmp_d_it++)).subs(srl, subs_options::no_pattern);
	
	return sign;
}


/** Partial pivoting method for matrix elimination schemes.
 *  Usual pivoting (symbolic==false) returns the index to the element with the
 *  largest absolute value in column ro and swaps the current row with the one
 *  where the element was found.  With (symbolic==true) it does the same thing
 *  with the first non-zero element.
 *
 *  @param ro is the row from where to begin
 *  @param co is the column to be inspected
 *  @param symbolic signal if we want the first non-zero element to be pivoted
 *  (true) or the one with the largest absolute value (false).
 *  @return 0 if no interchange occurred, -1 if all are zero (usually signaling
 *  a degeneracy) and positive integer k means that rows ro and k were swapped.
 */
int matrix::pivot(unsigned ro, unsigned co, bool symbolic)
{
	unsigned k = ro;
	if (symbolic) {
		// search first non-zero element in column co beginning at row ro
		while ((k<row) && (this->m[k*col+co].expand().is_zero()))
			++k;
	} else {
		// search largest element in column co beginning at row ro
		GINAC_ASSERT(is_exactly_a<numeric>(this->m[k*col+co]));
		unsigned kmax = k+1;
		numeric mmax = abs(ex_to<numeric>(m[kmax*col+co]));
		while (kmax<row) {
			GINAC_ASSERT(is_exactly_a<numeric>(this->m[kmax*col+co]));
			numeric tmp = ex_to<numeric>(this->m[kmax*col+co]);
			if (abs(tmp) > mmax) {
				mmax = tmp;
				k = kmax;
			}
			++kmax;
		}
		if (!mmax.is_zero())
			k = kmax;
	}
	if (k==row)
		// all elements in column co below row ro vanish
		return -1;
	if (k==ro)
		// matrix needs no pivoting
		return 0;
	// matrix needs pivoting, so swap rows k and ro
	ensure_if_modifiable();
	for (unsigned c=0; c<col; ++c)
		this->m[k*col+c].swap(this->m[ro*col+c]);
	
	return k;
}

/** Function to check that all elements of the matrix are zero.
 */
bool matrix::is_zero_matrix() const
{
	for (auto & i : m)
		if (!i.is_zero())
			return false;
	return true;
}

ex lst_to_matrix(const lst & l)
{
	// Find number of rows and columns
	size_t rows = l.nops(), cols = 0;
	for (auto & itr : l) {
		if (!is_a<lst>(itr))
			throw (std::invalid_argument("lst_to_matrix: argument must be a list of lists"));
		if (itr.nops() > cols)
			cols = itr.nops();
	}

	// Allocate and fill matrix
	matrix & M = dynallocate<matrix>(rows, cols);

	unsigned i = 0;
	for (auto & itr : l) {
		unsigned j = 0;
		for (auto & itc : ex_to<lst>(itr)) {
			M(i, j) = itc;
			++j;
		}
		++i;
	}

	return M;
}

ex diag_matrix(const lst & l)
{
	size_t dim = l.nops();

	// Allocate and fill matrix
	matrix & M = dynallocate<matrix>(dim, dim);

	unsigned i = 0;
	for (auto & it : l) {
		M(i, i) = it;
		++i;
	}

	return M;
}

ex diag_matrix(std::initializer_list<ex> l)
{
	size_t dim = l.size();

	// Allocate and fill matrix
	matrix & M = dynallocate<matrix>(dim, dim);

	unsigned i = 0;
	for (auto & it : l) {
		M(i, i) = it;
		++i;
	}

	return M;
}

ex unit_matrix(unsigned r, unsigned c)
{
<<<<<<< HEAD
	matrix &Id = *new matrix(r, c);
	Id.setflag(status_flags::dynallocated | status_flags::evaluated);
=======
	matrix & Id = dynallocate<matrix>(r, c);
	Id.setflag(status_flags::evaluated);
>>>>>>> 75eb4d8a
	for (unsigned i=0; i<r && i<c; i++)
		Id(i,i) = _ex1;

	return Id;
}

ex symbolic_matrix(unsigned r, unsigned c, const std::string & base_name, const std::string & tex_base_name)
{
	matrix & M = dynallocate<matrix>(r, c);
	M.setflag(status_flags::evaluated);

	bool long_format = (r > 10 || c > 10);
	bool single_row = (r == 1 || c == 1);

	for (unsigned i=0; i<r; i++) {
		for (unsigned j=0; j<c; j++) {
			std::ostringstream s1, s2;
			s1 << base_name;
			s2 << tex_base_name << "_{";
			if (single_row) {
				if (c == 1) {
					s1 << i;
					s2 << i << '}';
				} else {
					s1 << j;
					s2 << j << '}';
				}
			} else {
				if (long_format) {
					s1 << '_' << i << '_' << j;
					s2 << i << ';' << j << "}";
				} else {
					s1 << i << j;
					s2 << i << j << '}';
				}
			}
			M(i, j) = symbol(s1.str(), s2.str());
		}
	}

	return M;
}

ex reduced_matrix(const matrix& m, unsigned r, unsigned c)
{
	if (r+1>m.rows() || c+1>m.cols() || m.cols()<2 || m.rows()<2)
		throw std::runtime_error("minor_matrix(): index out of bounds");

	const unsigned rows = m.rows()-1;
	const unsigned cols = m.cols()-1;
	matrix & M = dynallocate<matrix>(rows, cols);
	M.setflag(status_flags::evaluated);

	unsigned ro = 0;
	unsigned ro2 = 0;
	while (ro2<rows) {
		if (ro==r)
			++ro;
		unsigned co = 0;
		unsigned co2 = 0;
		while (co2<cols) {
			if (co==c)
				++co;
			M(ro2,co2) = m(ro, co);
			++co;
			++co2;
		}
		++ro;
		++ro2;
	}

	return M;
}

ex sub_matrix(const matrix&m, unsigned r, unsigned nr, unsigned c, unsigned nc)
{
	if (r+nr>m.rows() || c+nc>m.cols())
		throw std::runtime_error("sub_matrix(): index out of bounds");

	matrix & M = dynallocate<matrix>(nr, nc);
	M.setflag(status_flags::evaluated);

	for (unsigned ro=0; ro<nr; ++ro) {
		for (unsigned co=0; co<nc; ++co) {
			M(ro,co) = m(ro+r,co+c);
		}
	}

	return M;
}

} // namespace GiNaC<|MERGE_RESOLUTION|>--- conflicted
+++ resolved
@@ -1599,13 +1599,8 @@
 
 ex unit_matrix(unsigned r, unsigned c)
 {
-<<<<<<< HEAD
-	matrix &Id = *new matrix(r, c);
-	Id.setflag(status_flags::dynallocated | status_flags::evaluated);
-=======
 	matrix & Id = dynallocate<matrix>(r, c);
 	Id.setflag(status_flags::evaluated);
->>>>>>> 75eb4d8a
 	for (unsigned i=0; i<r && i<c; i++)
 		Id(i,i) = _ex1;
 
